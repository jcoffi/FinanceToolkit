[![FinanceToolkit](https://github.com/JerBouma/FinanceToolkit/assets/46355364/198d47bd-e1b3-492d-acc4-5d9f02d1d009)](https://github.com/JerBouma/FinanceToolkit)

[![GitHub Sponsors](https://img.shields.io/badge/Sponsor_this_Project-grey?logo=github)](https://github.com/sponsors/JerBouma)
[![Buy Me a Coffee](https://img.shields.io/badge/Buy_Me_a_Coffee-grey?logo=buymeacoffee)](https://www.buymeacoffee.com/jerbouma)
[![LinkedIn](https://img.shields.io/badge/LinkedIn-grey?logo=Linkedin&logoColor=white)](https://www.linkedin.com/in/boumajeroen/)
[![Documentation](https://img.shields.io/badge/Documentation-grey?logo=readme)](https://www.jeroenbouma.com/projects/financetoolkit/docs)
[![Supported Python Versions](https://img.shields.io/pypi/pyversions/financetoolkit)](https://pypi.org/project/FinanceToolkit/)
[![PYPI Version](https://img.shields.io/pypi/v/FinanceToolkit)](https://pypi.org/project/FinanceToolkit/)
[![PYPI Downloads](https://static.pepy.tech/badge/financetoolkit/month)](https://pepy.tech/project/financetoolkit)

While browsing a variety of websites, I repeatedly observed significant fluctuations in the same financial metric among different sources. Similarly, the reported financial statements often didn't line up, and there was limited information on the methodology used to calculate each metric.

For example, Microsoft's Price-to-Earnings (PE) ratio on the 6th of May, 2023 is reported to be 28.93 (Stockopedia), 32.05 (Morningstar), 32.66 (Macrotrends), 33.09 (Finance Charts), 33.66 (Y Charts), 33.67 (Wall Street Journal), 33.80 (Yahoo Finance) and 34.4 (Companies Market Cap). All of these calculations are correct, however the method of calculation varies leading to different results. Therefore, collecting data from multiple sources can lead to wrong interpretation of the results given that one source could apply a different definition than another. And that is, if that definition is even available as often the underlying methods are hidden behind a paid subscription.

**This is why I designed the FinanceToolkit**, this is an open-source toolkit in which all relevant financial ratios ([150+](#core-functionality-and-metrics)), indicators and performance measurements are written down in the most simplistic way allowing for complete transparency of the method of calculation ([proof](https://github.com/JerBouma/FinanceToolkit/blob/main/financetoolkit/ratios/valuation_model.py)). This enables you to avoid dependence on metrics from other providers that do not provide their methods. With a large selection of financial statements in hand, it facilitates streamlined calculations, promoting the adoption of a consistent and universally understood methods and formulas.

The Finance Toolkit not only supports Equities. Even for Options, Currencies, Cryptocurrencies, ETFs, Mutual Funds, Indices, Money Markets, Commodities, Key Economic Indicators and more, the Finance Toolkit can be used to obtain historical data as well as important performance and risk measurements such as the Sharpe Ratio and Value at Risk.

The Finance Toolkit is complimented very well with the [Finance Database 🌎](https://github.com/JerBouma/FinanceDatabase), a database that features 300.000+ symbols containing Equities, ETFs, Funds, Indices, Currencies, Cryptocurrencies and Money Markets. By utilising both, it is possible to do a fully-fledged competitive analysis with the tickers found from the FinanceDatabase inputted into the FinanceToolkit.

# Table of Contents

1. [Installation](#installation)
2. [Basic Usage](#basic-usage)
3. [Functionality and Metrics](#core-functionality-and-metrics)
4. [Questions & Answers](#questions--answers)
5. [Contributing](#contributing)
6. [Mentions](#mentions)
7. [Contact](#contact)

# Installation

Before installation, consider starring the project on GitHub which helps others find the project as well. 

<a href="https://github.com/JerBouma/FinanceToolkit" target="_blank"><img width="1415" alt="image" src="https://github.com/JerBouma/FinanceToolkit/assets/46355364/014109fe-0c68-47d4-99bd-217c69dcea8d"></a>

To install the FinanceToolkit it simply requires the following:

```
pip install financetoolkit -U
````

Then within Python use:

```python
from financetoolkit import Toolkit

companies = Toolkit(
    tickers=['GOOGL', 'MSFT', 'AMZN'],
    api_key="FINANCIAL_MODELING_PREP_KEY",
)
```
To be able to get started, you need to obtain an API Key from FinancialModelingPrep. This is used to gain access to 30+ years of financial statement both annually and quarterly. Note that the Free plan is limited to 250 requests each day, 5 years of data and only features companies listed on US exchanges.

___ 

<b><div align="center">Obtain an API Key from FinancialModelingPrep <a href="https://www.jeroenbouma.com/fmp" target="_blank">here</a>.</div></b>
___

Through the link you are able to subscribe for the free plan and also premium plans at a **15% discount**. This is an affiliate link and thus supports the project at the same time. I have chosen FinancialModelingPrep as a source as I find it to be the most transparent, reliable and at an affordable price. I have yet to find a platform offering such low prices for the amount of data offered. When you notice that the data is inaccurate or have any other issue related to the data, note that I simply provide the means to access this data and I am not responsible for the accuracy of the data itself. For this, use [their contact form](https://site.financialmodelingprep.com/contact) or provide the data yourself.

**By default, the Finance Toolkit prioritizes IBKR via iBind for daily OHLCV and options when OAuth is configured. Otherwise, it prioritizes Financial Modeling Prep when an API key is provided and finally falls back to Yahoo Finance.** To disable this fallback behavior and exclusively use a provider, set `enforce_source` during Toolkit initialization. For example, `enforce_source="FinancialModelingPrep"` or `enforce_source="YahooFinance"` or `enforce_source="IBKR"`.

If you prefer Interactive Brokers (via iBind) for daily OHLCV and/or historical statistics, set `enforce_source="IBKR"`. The IBKR path currently supports:
- Daily OHLCV with PeriodIndex, columns: Open, High, Low, Close, Adj Close, Volume
- Historical statistics (Currency, Symbol, Exchange Name, Instrument Type, First Trade Date, Regular Market Time, GMT Offset, Timezone, Exchange Timezone Name)

Notes:
- iBind uses OAuth 1.0a to authenticate against api.ibkr.com (no Client Portal needed).
- Provide credentials via environment variables; secrets are not stored by the toolkit.
<<<<<<< HEAD
=======
- For OAuth 1.0a configuration instructions, see the iBind documentation: https://github.com/Voyz/ibind
>>>>>>> 9124c625
- When not enforced, IBKR is used for historical statistics as a first attempt, with Yahoo Finance and FMP as fallbacks; for OHLCV, IBKR is only used when enforced (1d interval).
- US venues and USD are prioritized for symbol resolution; SMART is used only as a tiebreak.
- A small on-disk cache is optionally used to avoid repeated downloads; currency conversion is handled by the existing currencies model when needed.

Resolver scoring (US-first, USD-first):
- Coverage (weight 1.00): observed_bars / expected_bars in the requested window.
- US primary exchange bonus (weight 0.10): +0.10 if primaryExchange is NYSE or NASDAQ.
- Exchange rank (weight 0.05): favors NYSE/NASDAQ over ARCA/SMART/others.
- Currency match (weight 0.05): +0.05 for USD instruments.
- Recency (weight 0.05): favors fresher last trade dates.
- secType (weight 0.05): small preference for common stock versus other types when multiple are offered.
- Delay penalty (weight -0.05): penalizes larger reported mktDataDelay.
- ADR tiebreaker (+0.03): an additional bonus is applied when all are true: detected ADR instrument, primaryExchange in {NYSE, NASDAQ}, and currency USD. This does not override poor coverage or stale data; it only breaks near-ties among US, USD candidates.

The resolver excludes candidates without market data permissions, applies per-ticker backoff, and maintains a short TTL cache with quick revalidation to avoid reusing stale or unauthorized contracts.

# Basic Usage

This section is an introduction to the Finance Toolkit. Also see [this notebook](https://www.jeroenbouma.com/projects/financetoolkit/getting-started) for a detailed Getting Started guide as well as [this notebook](https://www.jeroenbouma.com/projects/financetoolkit/finance-database) that includes the [Finance Database 🌎](https://www.jeroenbouma.com/projects/financedatabase) and a proper financial analysis. Next to that, find below a fully-fledged code documentation as well as Jupyter Notebooks in which you can see many examples ranging from basic examples to creating custom ratios to working with your own datasets.

___ 

<b><div align="center">Find a variety of How-To Guides including Code Documentation for the FinanceToolkit <a href="https://www.jeroenbouma.com/projects/financetoolkit">here</a>.</div></b>
___


A basic example of how to use the Finance Toolkit is shown below.


````python
from financetoolkit import Toolkit

companies = Toolkit(["AAPL", "MSFT"], api_key=API_KEY, start_date="2017-12-31")

# a Historical example
historical_data = companies.get_historical_data()

# a Financial Statement example
income_statement = companies.get_income_statement()

# a Ratios example
profitability_ratios = companies.ratios.collect_profitability_ratios()

# a Models example
extended_dupont_analysis = companies.models.get_extended_dupont_analysis()

# an Options example
all_greeks = companies.options.collect_all_greeks(expiration_time_range=180)

# a Performance example
factor_asset_correlations = companies.performance.get_factor_asset_correlations(
    period="quarterly"
)

# a Risk example
value_at_risk = companies.risk.get_value_at_risk(period="weekly")

# a Technical example
ichimoku_cloud = companies.technicals.get_ichimoku_cloud()

# a Fixed Income example
corporate_bond_yields = companies.fixedincome.get_ice_bofa_effective_yield()

# an Economics example
unemployment_rates = companies.economics.get_unemployment_rate()
````

Generally, the functions return a DataFrame with a multi-index in which all tickers, in this case Apple and Microsoft, are presented. To keep things manageable for this README, I select just Apple but in essence the list of tickers can be endless as I've seen DataFrames with thousands of tickers. The filtering is done through `.loc['AAPL']` and `.xs('AAPL', level=1, axis=1)` based on whether it's fundamental data or historical data respectively.

### Obtaining Historical Data

Obtain historical data on a daily, weekly, monthly or yearly basis. This includes OHLC, volumes, dividends, returns, cumulative returns and volatility calculations for each corresponding period. For example, the a portion of the historical data for Apple is shown below.

| date       |    Open |    High |     Low |   Close |   Adj Close |      Volume |   Dividends |   Return |   Volatility |   Excess Return |   Excess Volatility |   Cumulative Return |
|:-----------|--------:|--------:|--------:|--------:|------------:|------------:|------------:|---------:|-------------:|----------------:|--------------------:|--------------------:|
| 2018-01-02 | 42.54   | 43.075  | 42.315  | 43.065  |       40.78 | 1.02224e+08 |           0 |   0      |       0.0202 |         -0.0067 |              0.0233 |              1      |
| 2018-01-03 | 43.1325 | 43.6375 | 42.99   | 43.0575 |       40.77 | 1.17982e+08 |           0 |  -0.0002 |       0.0202 |         -0.0247 |              0.0233 |              0.9998 |
| 2018-01-04 | 43.135  | 43.3675 | 43.02   | 43.2575 |       40.96 | 8.97384e+07 |           0 |   0.0047 |       0.0202 |         -0.0198 |              0.0233 |              1.0044 |
| 2018-01-05 | 43.36   | 43.8425 | 43.2625 | 43.75   |       41.43 | 9.46401e+07 |           0 |   0.0115 |       0.0202 |         -0.0133 |              0.0233 |              1.0159 |
| 2018-01-08 | 43.5875 | 43.9025 | 43.4825 | 43.5875 |       41.27 | 8.22711e+07 |           0 |  -0.0039 |       0.0202 |         -0.0287 |              0.0233 |              1.012  |

And below the cumulative returns are plotted which include the S&P 500 as benchmark:

![HistoricalData](https://github.com/JerBouma/FinanceToolkit/assets/46355364/cd7b5029-0e66-4592-9822-42b652e7deed)

### Obtaining Financial Statements

Obtain an Income Statement on an annual or quarterly basis. This can also be a balance statement (`companies.get_balance_sheet_statement()`) or cash flow statement (`companies.get_cash_flow_statement()`). For example, the first 5 rows of the Income Statement for Apple are shown below.

|                                   |        2017 |        2018 |        2019 |        2020 |        2021 |        2022 |        2023 |
|:----------------------------------|------------:|------------:|------------:|------------:|------------:|------------:|------------:|
| Revenue                           | 2.29234e+11 | 2.65595e+11 | 2.60174e+11 | 2.74515e+11 | 3.65817e+11 | 3.94328e+11 | 3.83285e+11 |
| Cost of Goods Sold                | 1.41048e+11 | 1.63756e+11 | 1.61782e+11 | 1.69559e+11 | 2.12981e+11 | 2.23546e+11 | 2.14137e+11 |
| Gross Profit                      | 8.8186e+10  | 1.01839e+11 | 9.8392e+10  | 1.04956e+11 | 1.52836e+11 | 1.70782e+11 | 1.69148e+11 |
| Gross Profit Ratio                | 0.3847      | 0.3834      | 0.3782      | 0.3823      | 0.4178      | 0.4331      | 0.4413      |
| Research and Development Expenses | 1.1581e+10  | 1.4236e+10  | 1.6217e+10  | 1.8752e+10  | 2.1914e+10  | 2.6251e+10  | 2.9915e+10  |

And below the Earnings Before Interest, Taxes, Depreciation and Amortization (EBITDA) are plotted for both Apple and Microsoft.

![FinancialStatements](https://github.com/JerBouma/FinanceToolkit/assets/46355364/a4ba0629-0832-4dc0-a5c1-9cf2c9bd13ce)

### Obtaining Financial Ratios

Get Profitability Ratios based on the inputted balance sheet, income and cash flow statements. This can be any of the 50+ ratios within the `ratios` module. The `get_` functions show a single ratio whereas the `collect_` functions show an aggregation of multiple ratios. For example, see some of the profitability ratios of Microsoft below.

|                                 |    2017 |    2018 |    2019 |    2020 |    2021 |    2022 |    2023 |
|:--------------------------------|--------:|--------:|--------:|--------:|--------:|--------:|--------:|
| Gross Margin                    |  0.6191 |  0.6525 |  0.659  |  0.6778 |  0.6893 |  0.684  |  0.6892 |
| Operating Margin                |  0.2482 |  0.3177 |  0.3414 |  0.3703 |  0.4159 |  0.4206 |  0.4177 |
| Net Profit Margin               |  0.2357 |  0.1502 |  0.3118 |  0.3096 |  0.3645 |  0.3669 |  0.3415 |
| Interest Coverage Ratio         | 13.9982 | 16.5821 | 20.3429 | 25.3782 | 34.7835 | 47.4275 | 52.0244 |
| Income Before Tax Profit Margin |  0.2574 |  0.3305 |  0.3472 |  0.3708 |  0.423  |  0.4222 |  0.4214 |

And below a few of the profitability ratios are plotted for Microsoft.

![FinancialRatios](https://github.com/JerBouma/FinanceToolkit/assets/46355364/93221f7a-face-4035-87c7-e43815e89eb4)

### Obtaining Financial Models

Get an Extended DuPont Analysis based on the inputted balance sheet, income and cash flow statements. This can also be an Enterprise Value Breakdown, Weighted Average Cost of Capital (WACC), Altman Z-Score and many more models. For example, this shows the Extended DuPont Analysis for Apple:

|                         |     2017 |   2018 |   2019 |   2020 |   2021 |   2022 |   2023 |
|:------------------------|---------:|-------:|-------:|-------:|-------:|-------:|-------:|
| Interest Burden Ratio   |   0.9572 | 0.9725 | 0.9725 | 0.988  | 0.9976 | 1.0028 | 1.005  |
| Tax Burden Ratio        |   0.7882 | 0.8397 | 0.8643 | 0.8661 | 0.869  | 0.8356 | 0.8486 |
| Operating Profit Margin |   0.2796 | 0.2745 | 0.2527 | 0.2444 | 0.2985 | 0.302  | 0.2967 |
| Asset Turnover          | nan      | 0.7168 | 0.7389 | 0.8288 | 1.0841 | 1.1206 | 1.0868 |
| Equity Multiplier       | nan      | 3.0724 | 3.5633 | 4.2509 | 5.255  | 6.1862 | 6.252  |
| Return on Equity        | nan      | 0.4936 | 0.5592 | 0.7369 | 1.4744 | 1.7546 | 1.7195 |

And below each component of the Extended Dupont Analysis is plotted including the resulting Return on Equity (ROE).

![Models](https://github.com/JerBouma/FinanceToolkit/assets/46355364/f5e1cab3-d1bd-455d-a4ba-92e1348163be)

### Obtaining Options and Greeks

Get the Black Scholes Model for both call and put options including the relevant Greeks, in this case Delta, Gamma, Theta and Vega. This can be any of the First, Second or Third Order Greeks as found in the the `options` module. The `get_` functions show a single Greek whereas the `collect_` functions show an aggregation of Greeks. For example, see the delta of the Call options for Apple for multiple expiration times and strike prices below (Stock Price: 185.92, Volatility: 31.59%, Dividend Yield: 0.49% and Risk Free Rate: 3.95%):

|     |   1 Month |   2 Months |   3 Months |   4 Months |   5 Months |   6 Months |
|----:|----------:|-----------:|-----------:|-----------:|-----------:|-----------:|
| 175 |    0.7686 |     0.7178 |     0.6967 |     0.6857 |     0.6794 |     0.6759 |
| 180 |    0.6659 |     0.64   |     0.6318 |     0.629  |     0.6285 |     0.6291 |
| 185 |    0.5522 |     0.5583 |     0.5648 |     0.571  |     0.5767 |     0.5816 |
| 190 |    0.4371 |     0.4762 |     0.4977 |     0.513  |     0.5249 |     0.5342 |
| 195 |    0.3298 |     0.3971 |     0.4324 |     0.4562 |     0.474  |     0.4875 |

Which can also be plotted together with Gamma, Theta and Vega as follows:

![Greeks](https://github.com/JerBouma/FinanceToolkit/assets/46355364/3aebe116-c4ac-4845-9801-54d2b4bde0f5)

### Obtaining Performance Metrics

Get the correlations with the factors as defined by Fama-and-French. These include market, size, value, operating profitability and investment. The beauty of all functionality here is that it can be based on any period as the function accepts the period `intraday`, `weekly`, `monthly`, `quarterly` and `yearly`. For example, this shows the quarterly correlations for Apple:

|        |   Mkt-RF |     SMB |     HML |     RMW |     CMA |
|:-------|---------:|--------:|--------:|--------:|--------:|
| 2022Q2 |   0.9177 | -0.1248 | -0.5077 | -0.3202 | -0.2624 |
| 2022Q3 |   0.8092 |  0.1528 | -0.5046 | -0.1997 | -0.5231 |
| 2022Q4 |   0.8998 |  0.2309 | -0.5968 | -0.1868 | -0.5946 |
| 2023Q1 |   0.7737 |  0.1606 | -0.3775 | -0.228  | -0.5707 |
| 2023Q2 |   0.7416 | -0.1166 | -0.2722 |  0.0093 | -0.4745 |

And below the correlations with each factor are plotted over time for both Apple and Microsoft.

![Performance](https://github.com/JerBouma/FinanceToolkit/assets/46355364/9c1eff76-b5c8-4bd2-9f47-8ce70bf002db)

### Obtaining Risk Metrics

Get the Value at Risk for each week. Here, the days within each week are considered for the Value at Risk. This makes it so that you can understand within each period what is the expected Value at Risk (VaR) which can again be any period but also based on distributions such as Historical, Gaussian, Student-t, Cornish-Fisher.

|                       |    AAPL |    MSFT |   Benchmark |
|:----------------------|--------:|--------:|------------:|
| 2023-09-25/2023-10-01 | -0.0205 | -0.0133 |     -0.0122 |
| 2023-10-02/2023-10-08 | -0.0048 | -0.0206 |     -0.0108 |
| 2023-10-09/2023-10-15 | -0.0089 | -0.0092 |     -0.0059 |
| 2023-10-16/2023-10-22 | -0.0135 | -0.0124 |     -0.0131 |
| 2023-10-23/2023-10-29 | -0.0224 | -0.0293 |     -0.0139 |

And below the Value at Risk (VaR) for Apple, Microsoft and the benchmark (S&P 500) are plotted also demonstrating the impact of COVID-19.

![Risk](https://github.com/JerBouma/FinanceToolkit/assets/46355364/a95e5b51-f7fc-4a70-bbb4-bf88b346523e)

### Obtaining Technical Indicators

Get the Ichimoku Cloud parameters based on the historical market data. This can be any of the 30+ technical indicators within the `technicals` module. The `get_` functions show a single indicator whereas the `collect_` functions show an aggregation of multiple indicators. For example, see some of the parameters for Apple below:

| Date       |   Base Line |   Conversion Line |   Leading Span A |   Leading Span B |
|:-----------|------------:|------------------:|-----------------:|-----------------:|
| 2023-10-30 |     174.005 |           171.755 |          176.245 |            178.8 |
| 2023-10-31 |     174.005 |           171.755 |          176.37  |            178.8 |
| 2023-11-01 |     174.005 |           170.545 |          176.775 |            178.8 |
| 2023-11-02 |     174.005 |           171.725 |          176.235 |            178.8 |
| 2023-11-03 |     174.005 |           171.725 |          175.558 |            178.8 |

And below the Ichimoku Cloud parameters are plotted for Apple and Microsoft side-by-side.

![Technicals](https://github.com/JerBouma/FinanceToolkit/assets/46355364/1ced5b34-2410-4206-8ddf-bb053bcb21b2)

### Obtaining Fixed Income Metrics

Get access to the ICE BofA Corporate Bond benchmark indices and a variety of other bond and derivative related valuations within the `fixedincome` module. For example, see the Effective Yield for the ICE BofA Corporate Bond Index below for each Credit Rating:

| Date       |    AAA |     AA |      A |    BBB |     BB |      B |    CCC |
|:-----------|-------:|-------:|-------:|-------:|-------:|-------:|-------:|
| 2024-04-19 | 0.0518 | 0.0532 | 0.0561 | 0.0594 | 0.0678 | 0.0804 | 0.1385 |
| 2024-04-22 | 0.0517 | 0.0532 | 0.056  | 0.0593 | 0.0671 | 0.0793 | 0.1377 |
| 2024-04-23 | 0.0514 | 0.0528 | 0.0556 | 0.0589 | 0.066  | 0.0777 | 0.1364 |
| 2024-04-24 | 0.0518 | 0.0531 | 0.0559 | 0.0592 | 0.0664 | 0.0778 | 0.1361 |
| 2024-04-25 | 0.0524 | 0.0537 | 0.0564 | 0.0598 | 0.0673 | 0.079  | 0.1368 |

And below a variety of Fixed Income metrics are shown all acquired from the Fixed Income module.

![Fixed Income](https://github.com/JerBouma/FinanceToolkit/assets/46355364/dfe2a819-87d8-46be-892c-f90663bc177d)

### Understanding Key Economic Indicators

Get insights for 60+ countries into key economic indicators such as the Consumer Price Index (CPI), Gross Domestic Product (GDP), Unemployment Rates and 3-month and 10-year Government Interest Rates. This is done through the `economics` module and can be used as a standalone module as well by using `from financetoolkit import Economics`. For example see a selection of the countries below:

|      |   Colombia |   United States |   Sweden |   Japan |   Germany |
|:-----|-----------:|----------------:|---------:|--------:|----------:|
| 2017 |     0.093  |          0.0435 |   0.0686 |  0.0281 |    0.0357 |
| 2018 |     0.0953 |          0.039  |   0.0648 |  0.0244 |    0.0321 |
| 2019 |     0.1037 |          0.0367 |   0.0691 |  0.0235 |    0.0298 |
| 2020 |     0.1586 |          0.0809 |   0.0848 |  0.0278 |    0.0362 |
| 2021 |     0.1381 |          0.0537 |   0.0889 |  0.0282 |    0.0358 |
| 2022 |     0.1122 |          0.0365 |   0.0748 |  0.026  |    0.0307 |

And below these Unemployment Rates are plotted over time:

![Economics](https://github.com/JerBouma/FinanceToolkit/assets/46355364/0bba2ce2-9846-42de-a89d-737cdcd07b31)

### Explore your own Portfolio

Through a custom XLSX, XLS or CSV file you are able to load in your own portfolio directly into the Finance Toolkit. This allows you to view your positions and performance (over time) versus a benchmark and other positions as well as your PnL development over time. Furthermore, the portfolio can be directly loaded in the core functionality of the Finance Toolkit as well making it possible to calculate all metrics and ratios for your portfolio (which is a time-weighted sum of all positions). The portfolio module is a standalone module and can be used as such by using `from financetoolkit import Portfolio`.

___
<b><div align="center">It is important to note that it requires a specific Excel template to work, see for further instructions the following notebook <a href="https://www.jeroenbouma.com/projects/financetoolkit/portfolio-module" target="_blank">here</a>.</div></b>
___

The table below shows one of the functionalities of the Portfolio module but is purposely shrunken down given the >30 assets.

| Identifier   |   Volume |   Costs |    Price |   Invested |   Latest Price |   Latest Value |   Return |   Return Value |   Benchmark Return |   Volatility |   Benchmark Volatility |   Alpha |   Beta |   Weight |
|:-------------|---------:|--------:|---------:|-----------:|---------------:|---------------:|---------:|---------------:|-------------------:|-------------:|-----------------------:|--------:|-------:|---------:|
| AAPL         |      137 |     -28 |  38.9692 |   5310.78  |        241.84  |       33132.1  |   5.2386 |     27821.3    |             2.2258 |       0.3858 |                 0.1937 |  3.0128 | 1.2027 |   0.0405 |
| ALGN         |       81 |     -34 | 117.365  |   9472.53  |        187.03  |       15149.4  |   0.5993 |      5676.9    |             2.1413 |       0.5985 |                 0.1937 | -1.542  | 1.5501 |   0.0185 |
| AMD          |       78 |     -30 |  11.9075 |    898.784 |         99.86  |        7789.08 |   7.6662 |      6890.3    |             3.7945 |       0.6159 |                 0.1937 |  3.8718 | 1.6551 |   0.0095 |
| AMZN         |      116 |     -28 |  41.5471 |   4791.46  |        212.28  |       24624.5  |   4.1392 |     19833      |             1.8274 |       0.4921 |                 0.1937 |  2.3118 | 1.1594 |   0.0301 |
| ASML         |      129 |     -25 |  33.3184 |   4273.07  |        709.08  |       91471.3  |  20.4065 |     87198.3    |             3.8005 |       0.4524 |                 0.1937 | 16.606  | 1.4407 |   0.1119 |
| VOO          |       77 |     -12 | 238.499  |  18352.5   |        546.33  |       42067.4  |   1.2922 |     23715      |             1.1179 |       0.1699 |                 0.1937 |  0.1743 | 0.9973 |   0.0515 |
| WMT          |       92 |     -18 |  17.8645 |   1625.53  |         98.61  |        9072.12 |   4.581  |      7446.59   |             2.4787 |       0.2334 |                 0.1937 |  2.1024 | 0.4948 |   0.0111 |
| Portfolio    |     2142 |    -532 |  59.8406 | 128710     |        381.689 |      817577    |   5.3521 |    688867      |             2.0773 |       0.4193 |                 0.1937 |  3.2747 | 1.2909 |   1      |

In which the weights and returns can be depicted as follows:

![Portfolio](https://github.com/user-attachments/assets/a5e05df5-a76a-42fa-bb30-f640cd48da62)

# Core Functionality and Metrics

The Finance Toolkit has the ability to collect 30+ years of financial statements and calculate 150+ financial metrics. The following list shows all of the available functionality and metrics.

___ 

<b><div align="center">Find a variety of How-To Guides including Code Documentation for the FinanceToolkit <a href="https://www.jeroenbouma.com/projects/financetoolkit">here</a>.</div></b>
___

Each ratio and indicator has a corresponding function that can be called directly for example `ratios.get_return_on_equity` or `technicals.get_relative_strength_index`. However, there are also functions that collect multiple ratios or indicators at once such as `ratios.collect_profitability_ratios`. These functions are useful when you want to collect a large amount of ratios or indicators at once.

<p align="center">
    <img src="examples/Finance Toolkit - Video Demo.gif" alt="Finance Toolkit Illustration" width="100%" onerror="this.style.display = 'none'"/>
</p>

## Core Functionality

These are the core functionalities of the Finance Toolkit. For any calculation, it often first collects data via these functions. For example, financial ratios require the financial statements and historical data which are obtained through the Toolkit without needing to specify this first.

<details>
    <summary><b>Financial Statements</b></summary>

Acquire a full history of both annual and quarterly financial statements, including [balance sheets](https://www.jeroenbouma.com/projects/financetoolkit/docs#get_balance_sheet_statement), [income statements](https://www.jeroenbouma.com/projects/financetoolkit/docs#get_income_statement), and [cash flow statements](https://www.jeroenbouma.com/projects/financetoolkit/docs#get_cash_flow_statement).

These financial statements are adjusted for the following reasons:

- The financial statements are automatically standardized (based on [these files](https://github.com/JerBouma/FinanceToolkit/tree/main/financetoolkit/normalization) to allow for the ability to enter any type of dataset given that the names used are what all of the functionalities rely on.
- The fiscal year of each company is automatically converted to the calendar year so that all companies can be compared on the same basis. As an example, Apple's Q4 2023 is related to the period July 2023 until September 2023 which corresponds to Q3 2023. This means that in the Finance Toolkit these results are reported in the Q3 2023 column.
- When `convert_currency=True` (automatically enabled with a Premium FMP plan) the currency of the historical data is compared to the currency of the financial statements. If they do not match, the financial statement data is converted to the currency of the historical data. This is done to ensure that calculations such as the Price-to-Earnings Ratio (PE) have both the Share Price and Earnings denoted in the same currency.

To get insights related to the reported currency, CIK ID and SEC Links, it is possible to retrieve a [statististics statement](https://www.jeroenbouma.com/projects/financetoolkit/docs#get_statistics_statement) as well.

As an example:

```python
from financetoolkit import Toolkit

toolkit = Toolkit(["MSFT", "MU"], api_key="FINANCIAL_MODELING_PREP_KEY", quarterly=True, start_date='2022-05-01')

balance_sheet_statements = toolkit.get_balance_sheet_statement()

balance_sheet_statements.loc['MU']
```

Which returns:

|                                          |      2022Q2 |      2022Q3 |      2022Q4 |      2023Q1 |      2023Q2 |
|:-----------------------------------------|------------:|------------:|------------:|------------:|------------:|
| Cash and Cash Equivalents                |  9.157e+09  |  8.262e+09  |  9.574e+09  |  9.798e+09  |  9.298e+09  |
| Short Term Investments                   |  1.07e+09   |  1.069e+09  |  1.007e+09  |  1.02e+09   |  1.054e+09  |
| Cash and Short Term Investments          |  1.0227e+10 |  9.331e+09  |  1.0581e+10 |  1.0818e+10 |  1.0352e+10 |
| Accounts Receivable                      |  6.229e+09  |  5.13e+09   |  3.318e+09  |  2.278e+09  |  2.429e+09  |
| Inventory                                |  5.629e+09  |  6.663e+09  |  8.359e+09  |  8.129e+09  |  8.238e+09  |
| Other Current Assets                     |  6.08e+08   |  6.44e+08   |  6.63e+08   |  6.73e+08   |  7.15e+08   |
| Total Current Assets                     |  2.2708e+10 |  2.1781e+10 |  2.2921e+10 |  2.1898e+10 |  2.1734e+10 |
| Property, Plant and Equipment            |  3.7355e+10 |  3.9227e+10 |  4.0028e+10 |  3.9758e+10 |  3.9382e+10 |
| Goodwill                                 |  1.228e+09  |  1.228e+09  |  1.228e+09  |  1.228e+09  |  1.252e+09  |
| Intangible Assets                        |  4.15e+08   |  4.21e+08   |  4.28e+08   |  4.1e+08    |  4.1e+08    |
| Long Term Investments                    |  1.646e+09  |  1.647e+09  |  1.426e+09  |  1.212e+09  |  9.73e+08   |
| Tax Assets                               |  6.82e+08   |  7.02e+08   |  6.72e+08   |  6.97e+08   |  7.08e+08   |
| Other Fixed Assets                       |  1.262e+09  |  1.277e+09  |  1.171e+09  |  1.317e+09  |  1.221e+09  |
| Fixed Assets                             |  4.2588e+10 |  4.4502e+10 |  4.4953e+10 |  4.4622e+10 |  4.3946e+10 |
| Other Assets                             |  0          |  0          |  0          |  0          |  0          |
| Total Assets                             |  6.5296e+10 |  6.6283e+10 |  6.7874e+10 |  6.652e+10  |  6.568e+10  |
| Accounts Payable                         |  2.019e+09  |  2.142e+09  |  1.789e+09  |  1.689e+09  |  1.64e+09   |
| Short Term Debt                          |  1.07e+08   |  1.03e+08   |  1.71e+08   |  2.37e+08   |  2.59e+08   |
| Tax Payables                             |  3.82e+08   |  4.2e+08    |  4.19e+08   |  2.41e+08   |  1.48e+08   |
| Deferred Revenue                         |  0          |  0          |  0          |  0          | -1.64e+09   |
| Other Current Liabilities                |  4.883e+09  |  5.294e+09  |  4.565e+09  |  3.329e+09  |  4.845e+09  |
| Total Current Liabilities                |  7.009e+09  |  7.539e+09  |  6.525e+09  |  5.255e+09  |  5.104e+09  |
| Long Term Debt                           |  7.485e+09  |  7.413e+09  |  1.0719e+10 |  1.2647e+10 |  1.3589e+10 |
| Deferred Revenue Non Current             |  6.63e+08   |  5.89e+08   |  5.16e+08   |  5.29e+08   |  6.32e+08   |
| Deferred Tax Liabilities                 |  0          |  0          |  0          |  0          |  0          |
| Other Non Current Liabilities            |  8.58e+08   |  8.35e+08   |  8.08e+08   |  8.32e+08   |  9.5e+08    |
| Total Non Current Liabilities            |  9.006e+09  |  8.837e+09  |  1.2043e+10 |  1.4008e+10 |  1.5171e+10 |
| Other Liabilities                        |  0          |  0          |  0          |  0          |  0          |
| Capital Lease Obligations                |  6.29e+08   |  6.1e+08    |  6.25e+08   |  6.1e+08    |  6.03e+08   |
| Total Liabilities                        |  1.6015e+10 |  1.6376e+10 |  1.8568e+10 |  1.9263e+10 |  2.0275e+10 |
| Preferred Stock                          |  0          |  0          |  0          |  0          |  0          |
| Common Stock                             |  1.22e+08   |  1.23e+08   |  1.23e+08   |  1.23e+08   |  1.24e+08   |
| Retained Earnings                        |  4.5916e+10 |  4.7274e+10 |  4.6873e+10 |  4.4426e+10 |  4.2391e+10 |
| Accumulated Other Comprehensive Income   | -3.64e+08   | -5.6e+08    | -4.73e+08   | -3.73e+08   | -3.4e+08    |
| Other Total Shareholder Equity           |  3.607e+09  |  3.07e+09   |  2.783e+09  |  3.081e+09  |  3.23e+09   |
| Total Shareholder Equity                 |  4.9281e+10 |  4.9907e+10 |  4.9306e+10 |  4.7257e+10 |  4.5405e+10 |
| Total Equity                             |  4.9281e+10 |  4.9907e+10 |  4.9306e+10 |  4.7257e+10 |  4.5405e+10 |
| Total Liabilities and Shareholder Equity |  6.5296e+10 |  6.6283e+10 |  6.7874e+10 |  6.652e+10  |  6.568e+10  |
| Minority Interest                        |  0          |  0          |  0          |  0          |  0          |
| Total Liabilities and Equity             |  6.5296e+10 |  6.6283e+10 |  6.7874e+10 |  6.652e+10  |  6.568e+10  |
| Total Investments                        |  2.716e+09  |  2.716e+09  |  2.433e+09  |  2.232e+09  |  2.027e+09  |
| Total Debt                               |  7.592e+09  |  7.516e+09  |  1.089e+10  |  1.2884e+10 |  1.3848e+10 |
| Net Debt                                 | -1.565e+09  | -7.46e+08   |  1.316e+09  |  3.086e+09  |  4.55e+09   |

</details>

<details>
    <summary><b>Company Overviews</b></summary>

Obtain the [profile](https://www.jeroenbouma.com/projects/financetoolkit/docs#get_profile) of the specified tickers. These include important metrics such as the beta, market capitalization, currency, isin, industry, and ipo date that give an overall understanding about the company.

As an example:

```python
from financetoolkit import Toolkit

toolkit = Toolkit(["MSFT", "AAPL"], api_key="FINANCIAL_MODELING_PREP_KEY")

toolkit.get_profile()
```

Which returns:

|                       | MSFT                      | AAPL                  |
|:----------------------|:--------------------------|:----------------------|
| Symbol                | MSFT                      | AAPL                  |
| Price                 | 316.48                    | 174.49                |
| Beta                  | 0.903706                  | 1.286802              |
| Average Volume        | 28153120                  | 57348456              |
| Market Capitalization | 2353183809372             | 2744500935588         |
| Last Dividend         | 2.7199999999999998        | 0.96                  |
| Range                 | 213.43-366.78             | 124.17-198.23         |
| Changes               | -0.4                      | 0.49                  |
| Company Name          | Microsoft Corporation     | Apple Inc.            |
| Currency              | USD                       | USD                   |
| CIK                   | 789019                    | 320193                |
| ISIN                  | US5949181045              | US0378331005          |
| CUSIP                 | 594918104                 | 37833100              |
| Exchange              | NASDAQ Global Select      | NASDAQ Global Select  |
| Exchange Short Name   | NASDAQ                    | NASDAQ                |
| Industry              | Software—Infrastructure   | Consumer Electronics  |
| Website               | https://www.microsoft.com | https://www.apple.com |
| CEO                   | Mr. Satya  Nadella        | Mr. Timothy D. Cook   |
| Sector                | Technology                | Technology            |
| Country               | US                        | US                    |
| Full Time Employees   | 221000                    | 164000                |
| Phone                 | 425 882 8080              | 408 996 1010          |
| Address               | One Microsoft Way         | One Apple Park Way    |
| City                  | Redmond                   | Cupertino             |
| State                 | WA                        | CA                    |
| ZIP Code              | 98052-6399                | 95014                 |
| DCF Difference        | 4.56584                   | 4.15176               |
| DCF                   | 243.594                   | 150.082               |
| IPO Date              | 1986-03-13                | 1980-12-12            |

Get the [quote](https://www.jeroenbouma.com/projects/financetoolkit/docs#get_quote) of the specified tickers. These include important metrics such as the price, changes, day low, day high, year low, year high, market capitalization, volume, average volume, open, previous close, earnings per share (EPS), price to earnings ratio (PE), earnings announcement, shares outstanding and timestamp that give an overall understanding about the company.

As an example:

```python
from financetoolkit import Toolkit

toolkit = Toolkit(["TSLA", "AAPL"], api_key="FINANCIAL_MODELING_PREP_KEY")

toolkit.get_quote()
```

Which returns:

|                        | TSLA                         | AAPL                         |
|:-----------------------|:-----------------------------|:-----------------------------|
| Symbol                 | TSLA                         | AAPL                         |
| Name                   | Tesla, Inc.                  | Apple Inc.                   |
| Price                  | 215.49                       | 174.49                       |
| Changes Percentage     | -1.7015                      | 0.2816                       |
| Change                 | -3.73                        | 0.49                         |
| Day Low                | 212.36                       | 171.96                       |
| Day High               | 217.58                       | 175.1                        |
| Year High              | 313.8                        | 198.23                       |
| Year Low               | 101.81                       | 124.17                       |
| Market Capitalization  | 682995534313                 | 2744500935588                |
| Price Average 50 Days  | 258.915                      | 187.129                      |
| Price Average 200 Days | 196.52345                    | 161.4698                     |
| Exchange               | NASDAQ                       | NASDAQ                       |
| Volume                 | 136276584                    | 61172150                     |
| Average Volume         | 133110158                    | 57348456                     |
| Open                   | 214.12                       | 172.3                        |
| Previous Close         | 219.22                       | 174                          |
| EPS                    | 3.08                         | 5.89                         |
| PE                     | 69.96                        | 29.62                        |
| Earnings Announcement  | 2023-10-17T20:00:00.000+0000 | 2023-10-25T10:59:00.000+0000 |
| Shares Outstanding     | 3169499904                   | 15728700416                  |
| Timestamp              | 2023-08-18 20:00:00          | 2023-08-18 20:00:01          |

Get the [rating](https://www.jeroenbouma.com/projects/financetoolkit/docs#get_rating) of the specified tickers. These scores and recommendations are categorized as follows:

- An overall rating
- Discounted Cash Flow (DCF)
- Return on Equity (ROE)
- Return on Assets (ROA)
- Debt to Equity (DE)
- Price Earnings (PE)
- Price to Book (PB)

As an example:

```python
from financetoolkit import Toolkit

toolkit = Toolkit(["AMZN", "TSLA"], api_key="FINANCIAL_MODELING_PREP_KEY")

rating = toolkit.get_rating()

rating.loc['AMZN', 'Rating Recommendation'].tail()
```

Which returns:

| date                | Rating Recommendation   |
|:--------------------|:------------------------|
| 2023-08-01 00:00:00 | Strong Buy              |
| 2023-08-02 00:00:00 | Strong Buy              |
| 2023-08-03 00:00:00 | Strong Buy              |
| 2023-08-04 00:00:00 | Strong Buy              |
| 2023-08-07 00:00:00 | Strong Buy              |

</details>

<details>
    <summary><b>(Intraday) Historical Market Data</b></summary>

Obtain [historical market data](https://www.jeroenbouma.com/projects/financetoolkit/docs#get_historical_data) for the specified tickers. This contains the following columns:

- Open: The opening price for the period.
- High: The highest price for the period.
- Low: The lowest price for the period.
- Close: The closing price for the period.
- Adj Close: The adjusted closing price for the period.
- Volume: The volume for the period.
- Dividends: The dividends for the period.
- Return: The return for the period.
- Volatility: The volatility for the period.
- Excess Return: The excess return for the period. This is defined as the return minus the a predefined risk free rate. Only calculated when excess_return is True.
- Excess Volatility: The excess volatility for the period. This is defined as the volatility of the excess return. Only calculated when `excess_return` is True.
- Cumulative Return: The cumulative return for the period.

If a benchmark ticker is selected, it also calculates the benchmark ticker together with the results. By default this is set to “SPY” (S&P 500 Index) but can be any ticker. This is relevant for calculations for models such as CAPM, Alpha and Beta.

Important to note is that when an `api_key` is included in the Toolkit initialization that the data collection defaults to FinancialModelingPrep which is a more stable source and utilises your subscription. However, if this is undesired, it can be disabled by setting `historical_source` to `YahooFinance`. If data collection fails from FinancialModelingPrep it automatically reverts back to YahooFinance.

You are able to specify the `period` which can be `daily` (default), `weekly`, `monthly`, `quarterly` or `yearly`.

As an example:

```python
from financetoolkit import Toolkit

toolkit = Toolkit("AAPL", api_key="FINANCIAL_MODELING_PREP_KEY")

toolkit.get_historical_data(period="yearly")
```

Which returns:

| Date   |     Open |     High |      Low |    Close |   Adj Close |      Volume |   Dividends |     Return |   Volatility |   Excess Return |   Excess Volatility |   Cumulative Return |
|:-------|---------:|---------:|---------:|---------:|------------:|------------:|------------:|-----------:|-------------:|----------------:|--------------------:|--------------------:|
| 2013   |  19.7918 |  20.0457 |  19.7857 |  20.0364 |     17.5889 | 2.23084e+08 |    0.108929 |  0         |     0.240641 |       0         |            0.244248 |             1       |
| 2014   |  28.205  |  28.2825 |  27.5525 |  27.595  |     24.734  | 1.65614e+08 |    0.461429 |  0.406225  |     0.216574 |       0.384525  |            0.219536 |             1.40623 |
| 2015   |  26.7525 |  26.7575 |  26.205  |  26.315  |     23.9886 | 1.63649e+08 |    0.5075   | -0.0301373 |     0.267373 |      -0.0528273 |            0.269845 |             1.36385 |
| 2016   |  29.1625 |  29.3    |  28.8575 |  28.955  |     26.9824 | 1.22345e+08 |    0.5575   |  0.124804  |     0.233383 |       0.100344  |            0.240215 |             1.53406 |
| 2017   |  42.63   |  42.6475 |  42.305  |  42.3075 |     40.0593 | 1.04e+08    |    0.615    |  0.484644  |     0.176058 |       0.460594  |            0.17468  |             2.27753 |
| 2018   |  39.6325 |  39.84   |  39.12   |  39.435  |     37.9    | 1.40014e+08 |    0.705    | -0.0539019 |     0.287421 |      -0.0807619 |            0.289905 |             2.15477 |
| 2019   |  72.4825 |  73.42   |  72.38   |  73.4125 |     71.615  | 1.00806e+08 |    0.76     |  0.889578  |     0.261384 |       0.870388  |            0.269945 |             4.0716  |
| 2020   | 134.08   | 134.74   | 131.72   | 132.69   |    130.559  | 9.91166e+07 |    0.8075   |  0.823067  |     0.466497 |       0.813897  |            0.470743 |             7.4228  |
| 2021   | 178.09   | 179.23   | 177.26   | 177.57   |    175.795  | 6.40623e+07 |    0.865    |  0.346482  |     0.251019 |       0.331362  |            0.251429 |             9.99467 |
| 2022   | 128.41   | 129.95   | 127.43   | 129.93   |    129.378  | 7.70342e+07 |    0.91     | -0.264042  |     0.356964 |      -0.302832  |            0.377293 |             7.35566 |
| 2023   | 187.84   | 188.51   | 187.68   | 188.108  |    188.108  | 4.72009e+06 |    0.71     |  0.453941  |     0.213359 |       0.412901  |            0.22327  |            10.6947  |

It is also possible to retrieve [intraday data](https://www.jeroenbouma.com/projects/financetoolkit/docs#get_intraday_data). This has the option to get you 1 minute, 5 minute, 15 minute, 30 minute or 1 hour data. It can also be used as part of the Risk, Performance and Technicals modules when defining `intraday_period` as part of the Toolkit initialization.

Note on IBKR/iBind support: When OAuth 1.0a environment variables for iBind/IBKR are present, the Toolkit will attempt IBKR first for both daily and intraday market data by default (unless `enforce_source` is set). If IBKR returns no data or permissions are missing, FinanceToolkit falls back to FinancialModelingPrep (when `api_key` is provided) and then Yahoo Finance. To explicitly select IBKR, pass `enforce_source="IBKR"` to the Toolkit. Configure iBind via environment variables (for example: `IBIND_USE_OAUTH`, `IBIND_OAUTH1A_CONSUMER_KEY`, `IBIND_OAUTH1A_ACCESS_TOKEN`, `IBIND_OAUTH1A_ACCESS_TOKEN_SECRET`, `IBIND_OAUTH1A_ENCRYPTION_KEY_FP`, `IBIND_OAUTH1A_SIGNATURE_KEY_FP`, and `IBIND_OAUTH1A_DH_PRIME`). Do not commit secrets to version control; store them securely (e.g., environment variables or a local secrets store). 

As an example:

```python
from financetoolkit import Toolkit

toolkit = Toolkit("MSFT", api_key="FINANCIAL_MODELING_PREP_KEY")

toolkit.get_intraday_data(period="1min")
```

Which returns:

| date             |   Open |   High |     Low |   Close |   Volume |   Return |   Volatility |   Cumulative Return |
|:-----------------|-------:|-------:|--------:|--------:|---------:|---------:|-------------:|--------------------:|
| 2024-01-19 15:45 | 397.64 | 397.88 | 397.63  | 397.88  |    49202 |   0.0006 |       0.0005 |              1.0266 |
| 2024-01-19 15:46 | 397.86 | 397.93 | 397.788 | 397.82  |    68913 |  -0.0002 |       0.0005 |              1.0264 |
| 2024-01-19 15:47 | 397.81 | 397.97 | 397.76  | 397.78  |    62605 |  -0.0001 |       0.0005 |              1.0263 |
| 2024-01-19 15:48 | 397.78 | 397.85 | 397.675 | 397.845 |    62146 |   0.0002 |       0.0005 |              1.0265 |
| 2024-01-19 15:49 | 397.85 | 397.97 | 397.8   | 397.94  |    72700 |   0.0002 |       0.0005 |              1.0267 |
| 2024-01-19 15:50 | 397.92 | 398.27 | 397.9   | 398.04  |   140754 |   0.0003 |       0.0005 |              1.027  |
| 2024-01-19 15:51 | 398.04 | 398.15 | 397.96  | 398     |   122208 |  -0.0001 |       0.0005 |              1.0269 |
| 2024-01-19 15:52 | 397.99 | 398.26 | 397.98  | 398.05  |    83546 |   0.0001 |       0.0005 |              1.027  |
| 2024-01-19 15:53 | 398.04 | 398.12 | 397.98  | 398.09  |    85098 |   0.0001 |       0.0005 |              1.0271 |
| 2024-01-19 15:54 | 398.1  | 398.52 | 398.03  | 398.45  |   187358 |   0.0009 |       0.0005 |              1.028  |
| 2024-01-19 15:55 | 398.45 | 398.62 | 398.25  | 398.335 |   237902 |  -0.0003 |       0.0005 |              1.0278 |
| 2024-01-19 15:56 | 398.33 | 398.44 | 398.3   | 398.415 |   149157 |   0.0002 |       0.0005 |              1.028  |
| 2024-01-19 15:57 | 398.42 | 398.5  | 398.29  | 398.43  |   181074 |   0      |       0.0005 |              1.028  |
| 2024-01-19 15:58 | 398.46 | 398.47 | 398.29  | 398.35  |   278802 |  -0.0002 |       0.0005 |              1.0278 |
| 2024-01-19 15:59 | 398.35 | 398.66 | 398.22  | 398.66  |   586344 |   0.0008 |       0.0005 |              1.0286 |

</details>

<details>
    <summary><b>Treasury Rates</b></summary>

Just like the historical market data, obtain a full history for the [treasury rates](https://www.jeroenbouma.com/projects/financetoolkit/docs#get_treasury_data) which also serve as risk-free rate by default allowing for calculations such as the Sharpe Ratio. This also includes normalization of the data as well as auto-adjustments for missing values. It can also be obtained from both FinancialModelingPrep and Yahoo Finance.

It returns the following columns:

- 13 Week Treasury Bond
- 5 Year Treasury Bond
- 10 Year Treasury Bond
- 30 Year Treasury Bond

By default, the Finance Toolkit uses the 10 Year Treasury Bond as risk-free rate but this can be changed by setting `risk_free_rate` to any of the other treasury rates.

As an example:

```python
from financetoolkit import Toolkit

companies = Toolkit(["AAPL", "MSFT"], api_key="FINANCIAL_MODELING_PREP_KEY", start_date="2023-08-10")

companies.get_treasury_data()
```

Which returns:

| date       |   13 Week |   5 Year |   10 Year |   30 Year |
|:-----------|----------:|---------:|----------:|----------:|
| 2023-10-16 |    0.0533 |   0.0472 |    0.0471 |    0.0487 |
| 2023-10-17 |    0.0534 |   0.0487 |    0.0485 |    0.0495 |
| 2023-10-18 |    0.0533 |   0.0492 |    0.049  |    0.05   |
| 2023-10-19 |    0.0531 |   0.0496 |    0.0499 |    0.051  |
| 2023-10-20 |    0.053  |   0.0491 |    0.0496 |    0.0512 |

</details>

<details>
    <summary><b>Earnings & Dividend Calendars</b></summary>

Obtain [Earnings Calendars](https://www.jeroenbouma.com/projects/financetoolkit/docs#get_earnings_calendar) for any range of companies. You have the option to obtain the actual dates or to convert to the corresponding quarters and can obtain a rich history. This returns:

- Date: The date of the earnings release.
- EPS: The actual earnings-per-share.
- EPS Estimate: The estimated earnings-per-share.
- Revenue: The actual revenue.
- Revenue Estimate: The estimated revenue.

As an example:

```python
from financetoolkit import Toolkit

toolkit = Toolkit(
    ["AAPL", "MSFT", "GOOGL", "AMZN"], api_key="FINANCIAL_MODELING_PREP_KEY", start_date="2022-08-01", quarterly=False
)

earning_calendar = toolkit.get_earnings_calendar()

earning_calendar.loc['AMZN']
```

Which returns:

| date        |    EPS |   Estimated EPS |       Revenue |   Estimated Revenue | Fiscal Date Ending   | Time   |
|:------------|-------:|----------------:|--------------:|--------------------:|:---------------------|:-------|
| 2022-10-27  |   0.17 |            0.22 |   1.27101e+11 |       nan           | 2022-09-30           | amc    |
| 2023-02-02  |   0.25 |            0.18 |   1.49204e+11 |         1.5515e+11  | 2022-12-31           | amc    |
| 2023-04-27  |   0.31 |            0.21 |   1.27358e+11 |         1.24551e+11 | 2023-03-31           | amc    |
| 2023-08-03  |   0.65 |            0.35 |   1.34383e+11 |         1.19573e+11 | 2023-06-30           | amc    |
| 2023-10-25  | nan    |            0.56 | nan           |         1.41407e+11 | 2023-09-30           | amc    |
| 2024-01-31  | nan    |          nan    | nan           |       nan           | 2023-12-30           | amc    |
| 2024-04-25  | nan    |          nan    | nan           |       nan           | 2024-03-30           | amc    |
| 2024-08-01  | nan    |          nan    | nan           |       nan           | 2024-06-30           | amc    |

Furthermore, find [Dividend Calendars](https://www.jeroenbouma.com/projects/financetoolkit/docs#get_dividend_calendar) which includes:

- Date: The date of the dividend.
- Adj Dividend: The adjusted dividend amount.
- Dividend: The dividend amount.
- Record Date: The record date of the dividend.
- Payment Date: The payment date of the dividend.
- Declaration Date: The declaration date of the dividend.

As an example:

```python
from financetoolkit import Toolkit

toolkit = Toolkit(
    ["AAPL", "MSFT", "GOOGL", "AMZN"], api_key="FINANCIAL_MODELING_PREP_KEY", start_date="2022-08-01", quarterly=False
)

dividend_calendar = toolkit.get_dividend_calendar()

dividend_calendar.loc['AAPL']
```

Which returns:

| date       |   Adj Dividend |   Dividend | Record Date   | Payment Date   | Declaration Date   |
|:-----------|---------------:|-----------:|:--------------|:---------------|:-------------------|
| 2022-08-05 |           0.23 |       0.23 | 2022-08-08    | 2022-08-11     | 2022-07-28         |
| 2022-11-04 |           0.23 |       0.23 | 2022-11-07    | 2022-11-10     | 2022-10-27         |
| 2023-02-10 |           0.23 |       0.23 | 2022-12-28    | 2023-02-16     | 2022-12-19         |
| 2023-05-12 |           0.24 |       0.24 | 2023-05-15    | 2023-05-18     | 2023-05-04         |
| 2023-08-11 |           0.24 |       0.24 | 2023-08-14    | 2023-08-17     | 2023-08-03         |

</details>

<details>
    <summary><b>Analyst Estimates</b></summary>

Obtain the [Analyst Estimates](https://www.jeroenbouma.com/projects/financetoolkit/docs#get_analyst_estimates) which include estimates for Revenue, Earnings-per-Share (EPS), EBITDA, EBIT, Net Income, and SGA Expense from the past and future from a large collection of analysts.

It includes the lower, average and upper bound for each estimate which gives insights whether analysts have reached a consensus on the prices or think wildly different. The larger the difference between the lower and upper bound, the more uncertain the analysts are.

As an example:

```python
from financetoolkit import Toolkit

toolkit = Toolkit(
    ["AAPL", "MSFT", "GOOGL", "AMZN"], api_key="FINANCIAL_MODELING_PREP_KEY", start_date="2021-05-01", quarterly=False
)

analyst_estimates = toolkit.get_analyst_estimates()

analyst_estimates.loc['AAPL']
```

Which returns:

|                               |         2021 |         2022 |         2023 |         2024 |
|:------------------------------|-------------:|-------------:|-------------:|-------------:|
| Estimated Revenue Low         |  2.98738e+11 |  3.07919e+11 |  3.3871e+11  |  2.93633e+11 |
| Estimated Revenue High        |  4.48107e+11 |  4.61878e+11 |  5.08066e+11 |  4.4045e+11  |
| Estimated Revenue Average     |  3.73422e+11 |  3.84898e+11 |  4.23388e+11 |  3.67042e+11 |
| Estimated EBITDA Low          |  8.50991e+10 |  1.00742e+11 |  1.10816e+11 |  1.07415e+11 |
| Estimated EBITDA High         |  1.27649e+11 |  1.51113e+11 |  1.66224e+11 |  1.61122e+11 |
| Estimated EBITDA Average      |  1.06374e+11 |  1.25928e+11 |  1.3852e+11  |  1.34269e+11 |
| Estimated EBIT Low            |  7.62213e+10 |  9.05428e+10 |  9.9597e+10  |  9.81566e+10 |
| Estimated EBIT High           |  1.14332e+11 |  1.35814e+11 |  1.49396e+11 |  1.47235e+11 |
| Estimated EBIT Average        |  9.52766e+10 |  1.13178e+11 |  1.24496e+11 |  1.22696e+11 |
| Estimated Net Income Low      |  6.54258e+10 |  7.62265e+10 |  8.38492e+10 |  8.23371e+10 |
| Estimated Net Income High     |  9.81387e+10 |  1.1434e+11  |  1.25774e+11 |  1.23506e+11 |
| Estimated Net Income Average  |  8.17822e+10 |  9.52832e+10 |  1.04811e+11 |  1.02921e+11 |
| Estimated SGA Expense Low     |  1.48491e+10 |  1.85317e+10 |  2.03848e+10 |  2.04857e+10 |
| Estimated SGA Expense High    |  2.22737e+10 |  2.77975e+10 |  3.05772e+10 |  3.07286e+10 |
| Estimated SGA Expense Average |  1.85614e+10 |  2.31646e+10 |  2.5481e+10  |  2.56072e+10 |
| Estimated EPS Average         |  4.26        |  5.465       |  6.01        |  6.2612      |
| Estimated EPS High            |  5.12        |  6.56        |  7.21        |  7.5135      |
| Estimated EPS Low             |  3.4         |  4.37        |  4.81        |  5.009       |
| Number of Analysts            | 14           | 16           | 12           | 10           |

</details>

<details>
    <summary><b>Revenue Segmentations</b></summary>

Retrieve the [product revenue segmentation](https://www.jeroenbouma.com/projects/financetoolkit/docs#get_revenue_product_segmentationPermalink) for each company. This is for example iPhone, iPad, Mac, Wearables, Services, and Other Products for Apple and helps understand the products that grow the fastest and slowest. 

As an example:

```python
from financetoolkit import Toolkit

toolkit = Toolkit(
    ["AAPL", "MSFT", "GOOGL", "AMZN"], api_key="FINANCIAL_MODELING_PREP_KEY", start_date="2021-05-01", quarterly=False
)

product_segmentation = toolkit.get_revenue_product_segmentation()

product_segmentation.loc['MSFT']
```

Which returns:

|                                    |     2022Q2 |     2022Q3 |     2022Q4 |     2023Q1 |      2023Q2 |
|:-----------------------------------|-----------:|-----------:|-----------:|-----------:|------------:|
| Devices                            | 1.581e+09  | 1.448e+09  | 1.43e+09   | 1.282e+09  |  1.361e+09  |
| Enterprise Services                | 1.902e+09  | 1.876e+09  | 1.862e+09  | 2.007e+09  |  1.977e+09  |
| Gaming                             | 3.455e+09  | 3.61e+09   | 4.758e+09  | 3.607e+09  |  3.491e+09  |
| Linked In Corporation              | 3.712e+09  | 3.663e+09  | 3.876e+09  | 3.697e+09  |  3.909e+09  |
| Office Products And Cloud Services | 1.1639e+10 | 1.1548e+10 | 1.1837e+10 | 1.2438e+10 |  1.2905e+10 |
| Other Products And Services        | 1.403e+09  | 1.348e+09  | 1.359e+09  | 1.428e+09  | -3.924e+09  |
| Search And News Advertising        | 2.926e+09  | 2.928e+09  | 3.223e+09  | 3.045e+09  |  3.012e+09  |
| Server Products And Cloud Services | 1.8839e+10 | 1.8388e+10 | 1.9594e+10 | 2.0025e+10 |  2.1963e+10 |
| Windows                            | 6.408e+09  | 5.313e+09  | 4.808e+09  | 5.328e+09  |  6.058e+09  |

It is also possible to retrieve the [geographic revenue segmentation](https://www.jeroenbouma.com/projects/financetoolkit/docs#get_revenue_geographic_segmentation) which includes regions such as Americas, Europe, Greater China, Japan, and Rest of Asia Pacific and helps understand where companies retrieve their revenue from. As an example, a company like Microsoft might be based in the United States, their revenue streams are truly global.

As an example:

```python
from financetoolkit import Toolkit

toolkit = Toolkit(
    ["AAPL", "MSFT", "GOOGL", "AMZN"], api_key="FINANCIAL_MODELING_PREP_KEY", start_date="2021-05-01", quarterly=False
)

geographic_segmentation = toolkit.get_revenue_geographic_segmentation()

geographic_segmentation.loc['AAPL']
```

Which returns:

|              |       2020 |       2021 |       2022 |       2023 |
|:-------------|-----------:|-----------:|-----------:|-----------:|
| Americas     | 4.631e+10  | 5.1496e+10 | 4.9278e+10 | 3.5383e+10 |
| Asia Pacific | 8.225e+09  | 9.81e+09   | 9.535e+09  | 5.63e+09   |
| China        | 2.1313e+10 | 2.5783e+10 | 2.3905e+10 | 1.5758e+10 |
| Europe       | 2.7306e+10 | 2.9749e+10 | 2.7681e+10 | 2.0205e+10 |
| Japan        | 8.285e+09  | 7.107e+09  | 6.755e+09  | 4.821e+09  |

</details>

<details>
    <summary><b>ESG Scores</b></summary>

[ESG scores](https://www.jeroenbouma.com/projects/financetoolkit/docs#get_esg_scores), which stands for Environmental, Social, and Governance scores, are a crucial metric used by investors and organizations to assess a company’s sustainability and ethical practices. These scores provide valuable insights into a company’s performance in three key areas:

- Environmental (E): The environmental component evaluates a company’s impact on the planet and its efforts to mitigate environmental risks. It includes factors like carbon emissions, energy efficiency, water management, and waste reduction. A high environmental score indicates a company’s commitment to eco-friendly practices and reducing its ecological footprint.
- Social (S): The social component focuses on how a company interacts with its employees, customers, suppliers, and the communities in which it operates. Key factors in the social score include labor practices, diversity and inclusion, human rights, product safety, and community engagement. A strong social score reflects a company’s dedication to fostering positive relationships and contributing positively to society.
- Governance (G): Governance examines a company’s internal structures, policies, and leadership. It assesses aspects such as board independence, executive compensation, transparency, and the presence of anti-corruption measures. A high governance score signifies strong leadership and a commitment to maintaining high ethical standards and accountability

ESG scores provide investors with a holistic view of a company’s sustainability and ethical practices, allowing them to make more informed investment decisions. These scores are increasingly used to identify socially responsible investments and guide capital towards companies that prioritize long-term sustainability and responsible business practices. As the importance of ESG considerations continues to grow, companies are motivated to improve their ESG scores, not only for ethical reasons but also to attract investors who value sustainable and responsible business practices.

As an example:

```python
from financetoolkit import Toolkit

toolkit = Toolkit(
    ["MSFT", "TSLA", "AMZN"], api_key="FINANCIAL_MODELING_PREP_KEY", start_date="2022-08-01", quarterly=False
)

esg_scores = toolkit.get_esg_scores()

esg_scores.xs("MSFT", level=1, axis=1)
```

Which returns:

| date   |   Environmental Score |   Social Score |   Governance Score |   ESG Score |
|:-------|----------------------:|---------------:|-------------------:|------------:|
| 2022Q3 |                 72.42 |          58.39 |              61.13 |       63.98 |
| 2022Q4 |                 72.22 |          58.05 |              61.27 |       63.85 |
| 2023Q1 |                 72.6  |          58.74 |              61.88 |       64.41 |
| 2023Q2 |                 73.54 |          60.73 |              63.44 |       65.9  |

</details>

## Discover Instruments

The Discovery module contains lists of companies, cryptocurrencies, forex, commodities, etfs and indices including screeners, quotes, performance metrics and more to find and select tickers to use in the Finance Toolkit.  **Find the Notebook [here](https://www.jeroenbouma.com/projects/financetoolkit/discovery-module) and the documentation [here](https://www.jeroenbouma.com/projects/financetoolkit/docs/discovery) which includes an explanation about the functionality, the parameters and an example.**

<details>
    <summary><b>Companies</b></summary>

Screen stocks, obtain a list of companies, quotes, floating shares, sectors performance, biggest gainers, biggest losers, most active stocks and delisted companies.

> **Search Instruments**

The search instruments function allows you to search for a company or financial instrument by name. It returns a dataframe with all the symbols that match the query. Find the documentation [here](https://www.jeroenbouma.com/projects/financetoolkit/docs/discovery#search_instruments).

As an example:

```python
from financetoolkit import Discovery

discovery = Discovery(api_key="FINANCIAL_MODELING_PREP_KEY")

discovery.search_instruments(query='META')
```

Which returns:

| Symbol   | Name                                  | Currency   | Exchange               | Exchange Code   |
|:---------|:--------------------------------------|:-----------|:-----------------------|:----------------|
| META     | Meta Platforms, Inc.                  | USD        | NASDAQ Global Select   | NASDAQ          |
| META.L   | WisdomTree Industrial Metals Enhanced | USD        | London Stock Exchange  | LSE             |
| METAUSD  | Metadium USD                          | USD        | CCC                    | CRYPTO          |
| META.MI  | WisdomTree Industrial Metals Enhanced | EUR        | Milan                  | MIL             |
| META.JK  | PT Nusantara Infrastructure Tbk       | IDR        | Jakarta Stock Exchange | JKT             |

> **Stock Screener**

Screen stocks based on a set of criteria. This can be useful to find companies that match a specific criteria or your analysis. Further filtering can be done by utilising the Finance Toolkit and calculating the relevant ratios to filter by. This can be:

- Market capitalization (market_cap_higher, market_cap_lower)
- Price (price_higher, price_lower)
- Beta (beta_higher, beta_lower)
- Volume (volume_higher, volume_lower)
- Dividend (dividend_higher, dividend_lower)

Note that the limit is 1000 companies. Thus if you hit the 1000, it is recommended to narrow down your search to prevent companies from being excluded simply because of this limit. Find the documentation [here](https://www.jeroenbouma.com/projects/financetoolkit/docs/discovery#get_stock_screener).

As an example:

```python
from financetoolkit import Discovery

discovery = Discovery(api_key="FINANCIAL_MODELING_PREP_KEY")

discovery.get_stock_screener(
    market_cap_higher=1000000,
    market_cap_lower=200000000000,
    price_higher=100,
    price_lower=200,
    beta_higher=1,
    beta_lower=1.5,
    volume_higher=100000,
    volume_lower=2000000,
    dividend_higher=1,
    dividend_lower=2,
    is_etf=False
)
```

Which returns:

| Symbol   | Name              |   Market Cap | Sector            | Industry               |   Beta |   Price |   Dividend |   Volume | Exchange                | Exchange Code   | Country   |
|:---------|:------------------|-------------:|:------------------|:-----------------------|-------:|--------:|-----------:|---------:|:------------------------|:----------------|:----------|
| NKE      | NIKE, Inc.        | 163403295604 | Consumer Cyclical | Footwear & Accessories |  1.079 | 107.36  |       1.48 |  1045865 | New York Stock Exchange | NYSE            | US        |
| SAF.PA   | Safran SA         |  66234006559 | Industrials       | Aerospace & Defense    |  1.339 | 160.16  |       1.35 |   119394 | Paris                   | EURONEXT        | FR        |
| ROST     | Ross Stores, Inc. |  46724188589 | Consumer Cyclical | Apparel Retail         |  1.026 | 138.785 |       1.34 |   169879 | NASDAQ Global Select    | NASDAQ          | US        |
| HES      | Hess Corporation  |  44694706090 | Energy            | Oil & Gas E&P          |  1.464 | 145.51  |       1.75 |   123147 | New York Stock Exchange | NYSE            | US        |

> **Company List**

The stock list function returns a complete list of all the symbols that can be used in the FinanceToolkit. These are over 60.000 symbols. Find the documentation [here](https://www.jeroenbouma.com/projects/financetoolkit/docs/discovery#get_stock_list).

As an example:

```python
from financetoolkit import Discovery

discovery = Discovery(api_key="FINANCIAL_MODELING_PREP_KEY")

stock_list = discovery.get_stock_list()

# The total list equals over 60.000 rows
stock_list.iloc[38000:38010]
```

Which returns:

| Symbol      | Name                         |   Price | Exchange                        | Exchange Code   |
|:------------|:-----------------------------|--------:|:--------------------------------|:----------------|
| LEO.V       | Lion Copper and Gold Corp.   |   0.09  | Toronto Stock Exchange Ventures | TSX             |
| LEOF.TA     | Lewinsky-Ofer Ltd.           | 263.1   | Tel Aviv                        | TLV             |
| LEON        | Leone Asset Management, Inc. |   0.066 | Other OTC                       | OTC             |
| LEON.SW     | Leonteq AG                   |  34.35  | Swiss Exchange                  | SIX             |
| LER.AX      | Leaf Resources Limited       |   0.014 | Australian Securities Exchange  | ASX             |
| LERTHAI.BO  | LERTHAI FINANCE LIMITED      | 265     | Bombay Stock Exchange           | BSE             |
| LES.WA      | Less S.A.                    |   0.22  | Warsaw Stock Exchange           | WSE             |
| LESAF       | Le Saunda Holdings Limited   |   0.071 | Other OTC                       | PNK             |
| LESHAIND.BO | Lesha Industries Limited     |   4.68  | Bombay Stock Exchange           | BSE             |
| LESL        | Leslie's, Inc.               |   6.91  | NASDAQ Global Select            | NASDAQ          |

> **Company Quotes**

Returns the real time stock prices for each company. This includes the bid and ask size, the volume, the bid and ask price, the last sales price and the last sales size. Find the documentation [here](https://www.jeroenbouma.com/projects/financetoolkit/docs/discovery#get_stock_quotes).

As an example:

```python
from financetoolkit import Discovery

discovery = Discovery(api_key="FINANCIAL_MODELING_PREP_KEY")

stock_quotes = discovery.get_stock_quotes()

stock_quotes.iloc[3000:3010]
```

Which returns:

| Symbol   |  Bid Size |   Ask Price |           Volume |   Ask Size |   Bid Price |   Last Sale Price |   Last Sale Size |   Last Sale Time |
|:---------|----------:|------------:|-----------------:|-----------:|------------:|------------------:|-----------------:|-----------------:|
| EIPX     |         0 |        0    |  59676           |          0 |        0    |           21.28   |                0 |      1.7039e+12  |
| EIRL     |         2 |       64.67 |   5455           |          2 |       57.7  |           61.1316 |                0 |      1.7039e+12  |
| EIS      |        10 |       61.71 |  15886           |          2 |       56.2  |           58.1909 |                0 |      1.7039e+12  |
| EIX      |         1 |       75.7  |      1.41398e+06 |          1 |       50.1  |           71.49   |                0 |      1.70389e+12 |
| EJAN     |         1 |       31.42 | 252595           |          1 |       28.1  |           28.67   |                0 |      1.7039e+12  |
| EJH      |         6 |        3.83 |      0           |          8 |        3.82 |            3.82   |              100 |      1.7042e+12  |
| EJUL     |         2 |       27.97 |  10226           |          2 |       23.16 |           23.63   |                0 |      1.7039e+12  |
| EKG      |         4 |       20    |   1197           |          1 |        6.38 |           15.9357 |                0 |      1.70388e+12 |
| EKSO     |         3 |        2.54 |      0           |          5 |        2.31 |            2.31   |              100 |      1.7042e+12  |
| EL       |         1 |      143.9  |      0           |          1 |      142.5  |          143      |              100 |      1.7042e+12  |

> **Floating Shares**

Returns the shares float for each company. The shares float is the number of shares available for trading for each company. It also includes the number of shares outstanding and the date. Find the documentation [here](https://www.jeroenbouma.com/projects/financetoolkit/docs/discovery#get_stock_shares_float).

As an example:

```python
from financetoolkit import Discovery

discovery = Discovery(api_key="FINANCIAL_MODELING_PREP_KEY")

shares_float = discovery.get_stock_shares_float()

shares_float.iloc[50000:50010]
```

Which returns:

| Symbol   | Date                |   Free Float |   Float Shares |   Outstanding Shares |
|:---------|:--------------------|-------------:|---------------:|---------------------:|
| OPY.AX   | NaT                 |     51.4746  |      119853548 |          2.3284e+08  |
| OPYGY    | NaT                 |      4.49504 |       60892047 |          1.35465e+09 |
| OQAL     | 2024-01-01 13:12:23 |      0       |              0 |     226543           |
| OQLGF    | 2023-12-31 21:48:07 |      0.6765  |        1150607 |          1.70082e+08 |
| OR       | 2024-01-02 05:18:03 |     99.3281  |      183921869 |          1.85166e+08 |
| OR-R.BK  | 2024-01-01 05:29:30 |     23.153   |     2778360000 |          1.2e+10     |
| OR.BK    | 2024-01-02 03:52:39 |     22.7847  |     2734164000 |          1.2e+10     |
| OR.PA    | 2024-01-02 07:57:35 |     45.2727  |      242084445 |          5.34725e+08 |
| OR.SW    | 2023-12-31 13:38:10 |     45.2727  |      355743960 |          7.8578e+08  |
| OR.TO    | 2023-12-31 17:56:33 |     99.3317  |      183928535 |          1.85166e+08 |

> **Sectors Performance**

Returns the sectors performance for each sector. This features the sector performance over the last months. Find the documentation [here](https://www.jeroenbouma.com/projects/financetoolkit/docs/discovery#get_sectors_performance).

As an example:

```python
from financetoolkit import Discovery

discovery = Discovery(api_key="FINANCIAL_MODELING_PREP_KEY")

sectors_performance = discovery.get_sectors_performance()

sectors_performance.tail()
```

Which returns:

| Date       |   Utilities |   Basic Materials |   Communication Services |   Consumer Cyclical |   Consumer Defensive |   Energy |   Financial Services |   Healthcare |   Industrials |   Real Estate |   Technology |
|:-----------|------------:|------------------:|-------------------------:|--------------------:|---------------------:|---------:|---------------------:|-------------:|--------------:|--------------:|-------------:|
| 2023-12-27 |     0.13511 |           0.40986 |                 -0.23963 |             0.10358 |              0.48048 | -0.27499 |              0.30153 |      0.75715 |       0.30234 |       0.35946 |      0.02372 |
| 2023-12-28 |     0.80513 |          -0.45131 |                 -0.15858 |            -0.45874 |              0.03828 | -0.81641 |              0.02954 |     -0.01345 |       0.22808 |       0.59612 |     -0.15283 |
| 2023-12-29 |    -0.01347 |          -0.14525 |                 -0.15072 |            -0.58879 |              0.18141 | -0.42463 |             -0.34718 |     -0.082   |      -0.2181  |      -0.52222 |     -0.57062 |
| 2024-01-01 |    -0.01347 |          -0.14536 |                 -0.15074 |            -0.58877 |              0.18141 | -0.41917 |             -0.34753 |     -0.08193 |      -0.21821 |      -0.52216 |     -0.5708  |
| 2024-01-02 |    -0.01347 |          -0.14536 |                 -0.15074 |            -0.58877 |              0.18141 | -0.41917 |             -0.34779 |     -0.08193 |      -0.21823 |      -0.52281 |     -0.57073 |

> **Biggest Gainers**

Returns the biggest gainers for the day. This includes the symbol, the name, the price, the change and the change percentage. Find the documentation [here](https://www.jeroenbouma.com/projects/financetoolkit/docs/discovery#get_biggest_gainers).

As an example:

```python
from financetoolkit import Discovery

discovery = Discovery(api_key="FINANCIAL_MODELING_PREP_KEY")

biggest_gainers = discovery.get_biggest_gainers()

biggest_gainers.head(10)
```

Which returns:

| Symbol   | Name                                                   |   Change |   Price |   Change % |
|:---------|:-------------------------------------------------------|---------:|--------:|-----------:|
| AAME     | Atlantic American Corporation                          |   0.3001 |  2.4501 |    13.9581 |
| ADAP     | Adaptimmune Therapeutics plc                           |   0.1029 |  0.793  |    14.9109 |
| ADTX     | Aditxt, Inc.                                           |   1.81   |  6.63   |    37.5519 |
| AFMD     | Affimed N.V.                                           |   0.0861 |  0.625  |    15.977  |
| AIH      | Aesthetic Medical International Holdings Group Limited |   0.1016 |  0.6896 |    17.2789 |
| ANTE     | AirNet Technology Inc.                                 |   0.1229 |  0.8299 |    17.3833 |
| APRE     | Aprea Therapeutics, Inc.                               |   1.04   |  4.7    |    28.4153 |
| ASTR     | Astra Space, Inc.                                      |   0.55   |  2.28   |    31.7919 |
| BHG      | Bright Health Group, Inc.                              |   2.37   |  7.63   |    45.057  |
| BROG     | Brooge Energy Limited                                  |   0.73   |  3.68   |    24.7458 |

> **Biggest Losers**

Returns the biggest losers for the day. This includes the symbol, the name, the price, the change and the change percentage. Find the documentation [here](https://www.jeroenbouma.com/projects/financetoolkit/docs/discovery#get_biggest_losers).

As an example:

```python
from financetoolkit import Discovery

discovery = Discovery(api_key="FINANCIAL_MODELING_PREP_KEY")

biggest_losers = discovery.get_biggest_losers()

biggest_losers.head(10)
```

Which returns:

| Symbol   | Name                                       |   Change |   Price |   Change % |
|:---------|:-------------------------------------------|---------:|--------:|-----------:|
| AGAE     | Allied Gaming & Entertainment Inc.         |  -0.2    |  1.06   |   -15.873  |
| AVTX     | Avalo Therapeutics, Inc.                   |  -2.7339 |  9.1    |   -23.1023 |
| BAYAR    | Bayview Acquisition Corp Right             |  -0.03   |  0.12   |   -20      |
| BBLG     | Bone Biologics Corporation                 |  -1.48   |  4.52   |   -24.6667 |
| BKYI     | BIO-key International, Inc.                |  -0.6    |  3      |   -16.6667 |
| BREA     | Brera Holdings PLC Class B Ordinary Shares |  -0.2064 |  0.6112 |   -25.2446 |
| BTBT     | Bit Digital, Inc.                          |  -0.86   |  4.23   |   -16.8959 |
| BTCS     | BTCS Inc.                                  |  -0.69   |  1.63   |   -29.7414 |
| BTDR     | Bitdeer Technologies Group                 |  -3.36   |  9.86   |   -25.416  |
| BYN      | Banyan Acquisition Corporation             |  -2.035  | 10.9    |   -15.7325 |

> **Most Active**

Returns the most active stocks for the day. This includes the symbol, the name, the price, the change and the change percentage. Find the documentation [here](https://www.jeroenbouma.com/projects/financetoolkit/docs/discovery#get_most_active_stocks).

As an example:

```python
from financetoolkit import Discovery

discovery = Discovery(api_key="FINANCIAL_MODELING_PREP_KEY")

most_active_stocks = discovery.get_most_active_stocks()

most_active_stocks.head(10)
```

Which returns:

| Symbol   | Name                           |   Change |   Price |   Change % |
|:---------|:-------------------------------|---------:|--------:|-----------:|
| AAPL     | Apple Inc.                     |    -1.05 |  192.53 |    -0.5424 |
| ADTX     | Aditxt, Inc.                   |     1.81 |    6.63 |    37.5519 |
| AMD      | Advanced Micro Devices, Inc.   |    -1.35 |  147.41 |    -0.9075 |
| AMZN     | Amazon.com, Inc.               |    -1.44 |  151.94 |    -0.9388 |
| BAC      | Bank of America Corporation    |    -0.21 |   33.67 |    -0.6198 |
| BITF     | Bitfarms Ltd.                  |    -0.41 |    2.91 |   -12.3494 |
| BITO     | ProShares Bitcoin Strategy ETF |    -0.33 |   20.49 |    -1.585  |
| CAN      | Canaan Inc.                    |    -0.5  |    2.31 |   -17.7936 |
| CLSK     | CleanSpark, Inc.               |    -2.08 |   11.03 |   -15.8657 |
| DISH     | DISH Network Corporation       |     0.11 |    5.77 |     1.9435 |

> **Delisted Companies**

The delisted stocks function returns a complete list of all delisted stocks including the IPO and delisted date. Find the documentation [here](https://www.jeroenbouma.com/projects/financetoolkit/docs/discovery#get_delisted_stocks).

As an example:

```python
from financetoolkit import Discovery

discovery = Discovery(api_key="FINANCIAL_MODELING_PREP_KEY")

delisted_stocks = discovery.get_delisted_stocks()

delisted_stocks.head(10)
```

Which returns:

| Symbol   | Name                                         | Exchange   | IPO Date   | Delisted Date   |
|:---------|:---------------------------------------------|:-----------|:-----------|:----------------|
| AAIC     | Arlington Asset Investment Corp.             | NYSE       | 1997-12-23 | 2023-12-14      |
| ABCM     | Abcam plc                                    | NASDAQ     | 2010-12-03 | 2023-12-12      |
| ADZ      | DB Agriculture Short ETN                     | AMEX       | 2008-04-16 | 2023-10-27      |
| AENZ     | Aenza S.A.A.                                 | NYSE       | 2013-07-24 | 2023-12-08      |
| AKUMQ    | Akumin Inc                                   | NASDAQ     | 2018-03-08 | 2023-10-25      |
| ALTMW    | Kinetik Holdings Inc - Warrants (09/11/2023) | NASDAQ     | 2017-05-01 | 2023-11-07      |
| ARCE     | Arco Platform Limited                        | NASDAQ     | 2018-09-26 | 2023-12-07      |
| ARTEW    | Artemis Strategic Investment Corporation     | NASDAQ     | 2021-11-22 | 2023-11-03      |
| ASPAU    | Abri SPAC I, Inc.                            | NASDAQ     | 2021-08-10 | 2023-11-02      |
| AVID     | Avid Technology, Inc.                        | NASDAQ     | 1993-03-12 | 2023-11-07      |

</details>

<details>
    <summary><b>Cryptocurrencies</b></summary>

Obtain cryptocurrency lists and cryptocurrency quotes that can be used in the Finance Toolkit.

> **Cryptocurrency List**

The crypto list function returns a complete list of all crypto symbols that can be used in the FinanceToolkit. These are over 4.000 symbols. Find the documentation [here](https://www.jeroenbouma.com/projects/financetoolkit/docs/discovery#get_crypto_list).

As an example:

```python
from financetoolkit import Discovery

discovery = Discovery(api_key="FINANCIAL_MODELING_PREP_KEY")

crypto_list = discovery.get_crypto_list()

crypto_list.head(10)
```

Which returns:

| Symbol       | Name                                 | Currency   | Exchange   |
|:-------------|:-------------------------------------|:-----------|:-----------|
| .ALPHAUSD    | .Alpha USD                           | USD        | CCC        |
| 00USD        | 00 Token USD                         | USD        | CCC        |
| 0NEUSD       | Stone USD                            | USD        | CCC        |
| 0X0USD       | 0x0.ai USD                           | USD        | CCC        |
| 0X1USD       | 0x1.tools: AI Multi-tool Plaform USD | USD        | CCC        |
| 0XAUSD       | 0xApe USD                            | USD        | CCC        |
| 0XBTCUSD     | 0xBitcoin USD                        | USD        | CCC        |
| 0XENCRYPTUSD | Encryption AI USD                    | USD        | CCC        |
| 0XGASUSD     | 0xGasless USD                        | USD        | CCC        |
| 0XMRUSD      | 0xMonero USD                         | USD        | CCC        |

> **Cryptocurrency Quotes**

Returns the quotes for each crypto. This includes the symbol, the name, the price, the change, the change percentage, day low, day high, year high, year low, market cap, 50 day average, 200 day average, volume, average volume, open, previous close, EPS, PE, earnings announcement, shares outstanding and the timestamp. Find the documentation [here](https://www.jeroenbouma.com/projects/financetoolkit/docs/discovery#get_crypto_quotes).

As an example:

```python
from financetoolkit import Discovery

discovery = Discovery(api_key="FINANCIAL_MODELING_PREP_KEY")

crypto_quotes = discovery.get_crypto_quotes()

crypto_quotes.head(10)
```

Which returns:

| Symbol       | Name                                 |        Price |   Change % |       Change |      Day Low |    Day High |   Year High |     Year Low |       Market Cap |   50 Day Avg |   200 Day Avg |      Volume |       Avg Volume |        Open |   Previous Close |   EPS |   PE |   Earnings Announcement |   Shares Outstanding | Timestamp           |
|:-------------|:-------------------------------------|-------------:|-----------:|-------------:|-------------:|------------:|------------:|-------------:|-----------------:|-------------:|--------------:|------------:|-----------------:|------------:|-----------------:|------:|-----:|------------------------:|---------------------:|:--------------------|
| .ALPHAUSD    | .Alpha USD                           | 21.4023      |    0       |  0           | 21.3991      | 21.4023     |  193.252    | 21.4023      |      0           | 23.7774      |  51.0497      |     30      |    162           | 21.4023     |      21.4023     |   nan |  nan |                     nan |        nan           | 2022-10-10 23:28:00 |
| 00USD        | 00 Token USD                         |  0.082484    |    0.67363 |  0.00055192  |  0.0808863   |  0.0857288  |    0.28559  |  0.062939    |      0           |  0.0853295   |   0.0824169   | 210396      | 235403           |  0.0819321  |       0.0819321  |   nan |  nan |                     nan |          0           | 2024-01-02 14:05:40 |
| 0NEUSD       | Stone USD                            |  7.39e-10    |   -1.70872 | -1.3e-11     |  7.37e-10    |  7.79e-10   |    7.76e-10 |  7.52e-10    |      0           |  0           |   0           |   1110.14   |    nan           |  7.52e-10   |       7.52e-10   |   nan |  nan |                     nan |          0           | 2024-01-02 14:05:12 |
| 0X0USD       | 0x0.ai USD                           |  0.15383     |    4.3101  |  0.00635643  |  0.14748     |  0.1551     |    0.17925  |  0.000275    |      1.33615e+08 |  0.12582     |   0.0734378   | 805257      |      1.17131e+06 |  0.14748    |       0.14748    |   nan |  nan |                     nan |          8.68563e+08 | 2024-01-02 14:05:13 |
| 0X1USD       | 0x1.tools: AI Multi-tool Plaform USD |  0.00596268  |    2.65558 |  0.000154248 |  0.00580843  |  0.00608836 |    0.48504  |  0.005089    |      0           |  0.00587516  |   0.0448096   |     42.9976 |    216           |  0.00580843 |       0.00580843 |   nan |  nan |                     nan |          0           | 2024-01-02 14:06:00 |
| 0XAUSD       | 0xApe USD                            |  9.86177e-06 |  -99.9921  | -0.12519     |  9.86177e-06 |  0.12527    |    0.12527  |  9.86177e-06 |      0           |  1.08846e-05 |   1.08846e-05 |    197      |    nan           |  0.1252     |       0.1252     |   nan |  nan |                     nan |        nan           | 2023-06-24 18:30:00 |
| 0XBTCUSD     | 0xBitcoin USD                        |  0.097478    |    0.6003  |  0.00058167  |  0.0944255   |  0.10393    |    4.13419  |  0.03222     | 946195           |  0.17478     |   0.39561     |    344.45   |  97856           |  0.0968963  |       0.0968963  |   nan |  nan |                     nan |          9.70675e+06 | 2024-01-02 14:05:24 |
| 0XENCRYPTUSD | Encryption AI USD                    |  0.0213021   |    0       |  0           |  0.0213021   |  0.0213021  |   15.4064   |  0.020326    |      0           |  1.55438     |   3.26515     |      2      | 202458           |  0.0213021  |       0.0213021  |   nan |  nan |                     nan |        nan           | 2023-07-26 18:30:00 |
| 0XGASUSD     | 0xGasless USD                        |  0.11228     |   12.1894  |  0.0121997   |  0.10008     |  0.11228    |    0.19216  |  3.7e-05     |      0           |  0.038569    |   0.0143848   |   8700      |   9628           |  0.10008    |       0.10008    |   nan |  nan |                     nan |          0           | 2024-01-02 14:06:00 |
| 0XMRUSD      | 0xMonero USD                         |  0.0497938   |  -38.9213  | -0.0317302   |  0.0496646   |  2.79013    |    0.18734  |  0.0418889   |      0           |  0.13616     |   0.11633     |    347.276  |     11           |  0.081524   |       0.081524   |   nan |  nan |                     nan |        nan           | 2024-01-02 14:05:07 |

</details>

<details>
    <summary><b>Forex</b></summary>

Obtain forex lists and forex quotes that can be used in the Finance Toolkit.

> **Forex List**

The forex list function returns a complete list of all forex symbols that can be used in the FinanceToolkit. These are over 1.000 symbols. Find the documentation [here](https://www.jeroenbouma.com/projects/financetoolkit/docs/discovery#get_forex_list).

As an example:

```python
from financetoolkit import Discovery

discovery = Discovery(api_key="FINANCIAL_MODELING_PREP_KEY")

forex_list = discovery.get_forex_list()

forex_list.head(10)
```

Which returns:

| Symbol   | Name    | Currency   | Exchange   |
|:---------|:--------|:-----------|:-----------|
| AEDAUD   | AED/AUD | AUD        | CCY        |
| AEDBHD   | AED/BHD | BHD        | CCY        |
| AEDCAD   | AED/CAD | CAD        | CCY        |
| AEDCHF   | AED/CHF | CHF        | CCY        |
| AEDDKK   | AED/DKK | DKK        | CCY        |
| AEDEUR   | AED/EUR | EUR        | CCY        |
| AEDGBP   | AED/GBP | GBP        | CCY        |
| AEDILS   | AED/ILS | ILS        | CCY        |
| AEDINR   | AED/INR | INR        | CCY        |
| AEDJOD   | AED/JOD | JOD        | CCY        |

> **Forex Quotes**

Returns the quotes for each forex. This includes the symbol, the name, the price, the change, the change percentage, day low, day high, year high, year low, market cap, 50 day average, 200 day average, volume, average volume, open, previous close, EPS, PE, earnings announcement, shares outstanding and the timestamp. Find the documentation [here](https://www.jeroenbouma.com/projects/financetoolkit/docs/discovery#get_forex_quotes).

As an example:

```python
from financetoolkit import Discovery

discovery = Discovery(api_key="FINANCIAL_MODELING_PREP_KEY")

forex_quotes = discovery.get_forex_quotes()

forex_quotes.head(10)
```

Which returns:

| Symbol   | Name    |    Price |     Change % |       Change |   Day Low |   Day High |   Year High |   Year Low |   50 Day Avg |   200 Day Avg |   Volume |   Avg Volume |     Open |   Previous Close | Timestamp           |
|:---------|:--------|---------:|-------------:|-------------:|----------:|-----------:|------------:|-----------:|-------------:|--------------:|---------:|-------------:|---------:|-----------------:|:--------------------|
| AEDAUD   | AED/AUD |  0.40089 |    0.40826   |   0.00163    |   0.39766 |    0.40118 |     0.43341 |  0.38041   |      0.41514 |       0.41372 |       11 |     nan      |  0.39921 |          0.39926 | 2024-01-02 14:02:15 |
| AEDBHD   | AED/BHD |  0.10262 |    0.0608637 |   6.2422e-05 |   0.10244 |    0.10266 |     0.10323 |  0.0991399 |      0.10264 |       0.10241 |       37 |      48.006  |  0.10256 |          0       | 2024-01-02 13:46:14 |
| AEDCAD   | AED/CAD |  0.36177 |    0.43587   |   0.00157    |   0.35996 |    0.36295 |     0.37817 |  0.35657   |      0.3701  |       0.36716 |       14 |     nan      |  0.36002 |          0.3602  | 2024-01-02 14:02:15 |
| AEDCHF   | AED/CHF |  0.23062 |    0.8704    |   0.00199    |   0.22847 |    0.23099 |     0.25693 |  0.2278    |      0.23976 |       0.24231 |      nan |     nan      |  0.22847 |          0.22863 | 2024-01-02 14:02:15 |
| AEDDKK   | AED/DKK |  1.84023 |   84.023     |   0.84023    |   1.83775 |    1.84081 |     1.94068 |  1.78424   |      1.86572 |       1.87037 |       16 |      49.5329 |  1.83874 |          1       | 2024-01-02 09:37:59 |
| AEDEUR   | AED/EUR |  0.2486  |    0.81044   |   0.00199857 |   0.24636 |    0.24871 |     0.265   |  0.2417    |      0.25271 |       0.25197 |       38 |     nan      |  0.24668 |          0.2466  | 2024-01-02 14:02:15 |
| AEDGBP   | AED/GBP |  0.21499 |    0.75924   |   0.00162    |   0.21298 |    0.2157  |     0.23039 |  0.2073    |      0.21802 |       0.21732 |       14 |     nan      |  0.2133  |          0.21337 | 2024-01-02 14:02:15 |
| AEDILS   | AED/ILS |  0.98746 | -100         | nan          |   0.98385 |    0.99536 |     1.1108  |  0.97828   |      1.01241 |       1.03478 |      923 |     549.264  |  0.98761 |        nan       | 2024-01-02 14:05:06 |
| AEDINR   | AED/INR | 22.7025  |    0.14076   |   0.0319101  |  22.625   |   22.72    |    22.72    | 20.1966    |     19.8653  |      20.1966  |       14 |     nan      | 22.7082  |         22.6706  | 2024-01-02 14:02:15 |
| AEDJOD   | AED/JOD |  0.19335 |   -3.32563   |  -0.00665126 |   0.19315 |    0.19364 |     0.19412 |  0.19185   |      0.19314 |       0.19315 |       38 |      18.8451 |  0.19331 |          0.2     | 2024-01-02 13:51:18 |

</details>

<details>
    <summary><b>Commodities</b></summary>

Obtain commodity lists and company quotes that can be used in the Finance Toolkit.

> **Commodity List**

The commodity list function returns a complete list of all commodity symbols that can be used in the FinanceToolkit. These are over 1.000 symbols. Find the documentation [here](https://www.jeroenbouma.com/projects/financetoolkit/docs/discovery#get_commodity_list).

As an example:

```python
from financetoolkit import Discovery

discovery = Discovery(api_key="FINANCIAL_MODELING_PREP_KEY")

commodity_list = discovery.get_commodity_list()

commodity_list.head(10)
```

Which returns:

| Symbol   | Name                   | Currency   | Exchange   |
|:---------|:-----------------------|:-----------|:-----------|
| ALIUSD   | Aluminum Futures       | USD        | COMEX      |
| BZUSD    | Brent Crude Oil        | USD        | ICE        |
| CCUSD    | Cocoa                  | USD        | ICE        |
| CLUSD    | Crude Oil              | USD        | CME        |
| CTUSX    | Cotton                 | USX        | ICE        |
| DCUSD    | Class III Milk Futures | USD        | CME        |
| DXUSD    | US Dollar              | USD        | ICE        |
| ESUSD    | E-Mini S&P 500         | USD        | CME        |
| GCUSD    | Gold Futures           | USD        | CME        |
| GFUSX    | Feeder Cattle Futures  | USX        | CME        |

> **Commodity Quotes**

Returns the quotes for each commodity. This includes the symbol, the name, the price, the change, the change percentage, day low, day high, year high, year low, market cap, 50 day average, 200 day average, volume, average volume, open, previous close, EPS, PE, earnings announcement, shares outstanding and the timestamp. Find the documentation [here](https://www.jeroenbouma.com/projects/financetoolkit/docs/discovery#get_commodity_quotes).

As an example:

```python
from financetoolkit import Discovery

discovery = Discovery(api_key="FINANCIAL_MODELING_PREP_KEY")

commodity_quotes = discovery.get_commodity_quotes()

commodity_quotes.head(10)
```

Which returns:

| Symbol   | Name                   |    Price |   Change % |   Change |   Day Low |   Day High |   Year High |   Year Low |   50 Day Avg |   200 Day Avg |   Volume |       Avg Volume |     Open |   Previous Close | Timestamp           |
|:---------|:-----------------------|---------:|-----------:|---------:|----------:|-----------:|------------:|-----------:|-------------:|--------------:|---------:|-----------------:|---------:|-----------------:|:--------------------|
| ALIUSD   | Aluminum Futures       | 2347     | -1.12691   |  -26.75  |  2344     |    2383.5  |     2670.75 |    2073.25 |    2200.86   |     2221.04   |     4321 |     22           | 2370.75  |         2373.75  | 2024-01-02 13:54:40 |
| BZUSD    | Brent Crude Oil        |   78.1   |  1.37591   |    1.06  |    77.21  |      79.06 |       97.63 |      68.2  |      81.291  |       81.9377 |     2285 |  30060           |   77.21  |           77.04  | 2024-01-02 14:10:12 |
| CCUSD    | Cocoa                  | 4249.5   |  1.27502   |   53.5   |   101.03  |    4274.5  |     4478    |    2507    |    4115.52   |     3483.99   |    18596 |  14509           | 4209     |         4196     | 2024-01-02 14:10:12 |
| CLUSD    | Crude Oil              |   72.63  |  1.36776   |    0.98  |    71.63  |      73.65 |       95.03 |      63.64 |      76.3836 |       77.7364 |    37720 | 307715           |   71.71  |           71.65  | 2024-01-02 14:10:12 |
| CTUSX    | Cotton                 |   80.78  | -0.2716    |   -0.22  |     3.87  |      81.75 |       90.75 |      74.77 |      79.8394 |       82.7224 |      960 |  15911           |   80.87  |           81     | 2024-01-02 14:10:00 |
| DCUSD    | Class III Milk Futures |   16.35  |  1.5528    |    0.25  |    15.43  |      17.16 |       20.49 |      13.75 |      16.6668 |       16.7265 |       51 |    212           |   16.1   |           16.1   | 2024-01-02 13:36:35 |
| DXUSD    | US Dollar              |  101.862 |  0.82452   |    0.833 |   101.027 |     101.88 |      107.05 |      99.22 |     103.915  |      103.24   |     2999 |  14880           |  101.065 |          101.029 | 2024-01-02 14:10:10 |
| ESUSD    | E-Mini S&P 500         | 4783     | -0.76763   |  -37     |  4777.75  |    4828    |     4841.5  |    3808.75 |    4527.31   |     4378.91   |    75910 |      1.63378e+06 | 4818     |         4820     | 2024-01-02 14:00:13 |
| GCUSD    | Gold Futures           | 2075     |  0.15446   |    3.2   |  2071.4   |    2094.7  |     2130.2  |    1808.1  |    2003.86   |     1960.64   |    38456 |   3511           | 2072.7   |         2071.8   | 2024-01-02 14:00:13 |
| GFUSX    | Feeder Cattle Futures  |  223.125 |  0.0112057 |    0.025 |   222.725 |     224.45 |      257.5  |     177.55 |     226.9    |      230.114  |     4395 |   3915           |  224.4   |          223.1   | 2023-12-29 19:04:57 |

</details>

<details>
    <summary><b>ETFs & Indices</b></summary>

Obtain ETF and Index lists and quotes that can be used in the Finance Toolkit.

> **ETF List**

The etf list function returns a complete list of all etf symbols that can be used in the FinanceToolkit. Find the documentation [here](https://www.jeroenbouma.com/projects/financetoolkit/docs/discovery#get_etf_list).

As an example:

```python
from financetoolkit import Discovery

discovery = Discovery(api_key="FINANCIAL_MODELING_PREP_KEY")

etf_list = discovery.get_etf_list()

etf_list.head(10)
```

Which returns:

| Symbol    | Name                                                                                            |      Price | Exchange              | Exchange Code   |
|:----------|:------------------------------------------------------------------------------------------------|-----------:|:----------------------|:----------------|
| 01002T.TW | Cathay No.1 REIT                                                                                |    17.29   | Taiwan                | TAI             |
| 020Y.L    | iShares IV Public Limited Company - iShares Euro Government Bond 20yr Target Duration UCITS ETF |     3.9522 | London Stock Exchange | LSE             |
| 069500.KS | KODEX 200                                                                                       | 36390      | KSE                   | KSC             |
| 069660.KS | KOSEF 200                                                                                       | 36370      | KSE                   | KSC             |
| 091160.KS | Kodex Semicon                                                                                   | 36840      | KSE                   | KSC             |
| 091170.KS | Kodex Banks                                                                                     |  6695      | KSE                   | KSC             |
| 091180.KS | Kodex Autos                                                                                     | 19450      | KSE                   | KSC             |
| 091220.KS | Mirae Asset TIGER Banks ETF                                                                     |  6845      | KSE                   | KSC             |
| 091230.KS | Mirae Asset TIGER Semicon ETF                                                                   | 38400      | KSE                   | KSC             |
| 098560.KS | Mirae Asset TIGER Media & Telecom ETF                                                           |  7335      | KSE                   | KSC             |

> **Index List**

The index list function returns a complete list of all etf symbols that can be used in the FinanceToolkit. Find the documentation [here](https://www.jeroenbouma.com/projects/financetoolkit/docs/discovery#get_index_list).

As an example:

```python
from financetoolkit import Discovery

discovery = Discovery(api_key="FINANCIAL_MODELING_PREP_KEY")

index_list = discovery.get_index_list()

index_list.head(10)
```

Which returns:

| Symbol      | Name                          | Currency   | Exchange               |
|:------------|:------------------------------|:-----------|:-----------------------|
| 000001.SS   | SSE Composite Index           | CNY        | Shanghai               |
| 399967.SZ   | CSI NATIONAL DEFENSE          | CNY        | Shenzhen               |
| 512.HK      | CES CHINA HK MAINLAND INDEX   | HKD        | HKSE                   |
| DX-Y.NYB    | US Dollar/USDX - Index - Cash | USD        | ICE Futures            |
| FTSEMIB.MI  | FTSE MIB Index                | EUR        | Milan                  |
| IAR.BA      | MERVAL ARGENTINA              | USD        | Buenos Aires           |
| IDX30.JK    | IDX30                         | IDR        | Jakarta Stock Exchange |
| IMOEX.ME    | MOEX Russia Index             | RUB        | MCX                    |
| ITLMS.MI    | FTSE Italia All-Share Index   | EUR        | Milan                  |
| KOSPI200.KS | KOSPI 200 Index               | KRW        | KSE                    |

> **Index Quotes**

Returns the quotes for each index. This includes the symbol, the name, the price, the change, the change percentage, day low, day high, year high, year low, market cap, 50 day average, 200 day average, volume, average volume, open, previous close, EPS, PE, earnings announcement, shares outstanding and the timestamp. Find the documentation [here](https://www.jeroenbouma.com/projects/financetoolkit/docs/discovery#get_index_quotes).

As an example:

```python
from financetoolkit import Discovery

discovery = Discovery(api_key="FINANCIAL_MODELING_PREP_KEY")

index_quotes = discovery.get_index_quotes()

index_quotes.head(10)
```

Which returns:

| Symbol      | Name                          |     Price |   Change % |     Change |   Day Low |   Day High |   Year High |   Year Low |   50 Day Avg |   200 Day Avg |     Volume |   Avg Volume |      Open |   Previous Close |   Timestamp |
|:------------|:------------------------------|----------:|-----------:|-----------:|----------:|-----------:|------------:|-----------:|-------------:|--------------:|-----------:|-------------:|----------:|-----------------:|------------:|
| 000001.SS   | SSE Composite Index           |  2962.28  |    -0.4255 |   -12.6587 |  2962.28  |   2976.27  |    3418.95  |   2882.02  |     2999.76  |      3160.83  |  349408228 |       290686 |  2972.78  |         2974.93  |  1704178820 |
| 399967.SZ   | CSI NATIONAL DEFENSE          |  9891.22  |     0.4875 |    47.9902 |  9834.98  |  10041.4   |   10041.4   |   9834.98  |        0     |         0     | 1115610197 |            0 |  9857.19  |         9843.23  |  1704184147 |
| 512.HK      | CES CHINA HK MAINLAND INDEX   |  6901.25  |     0      |     0      |  6786.45  |   6912.54  |    6912.54  |   6786.45  |        0     |         0     | 2785244718 |            0 |  6862.61  |          nan     |  1434960128 |
| DX-Y.NYB    | US Dollar/USDX - Index - Cash |   102.136 |     0.7924 |     0.803  |   101.34  |    102.167 |     107.35  |     99.58  |      104.108 |       103.421 |          0 |            0 |   101.417 |          101.333 |  1704204265 |
| FTSEMIB.MI  | FTSE MIB Index                | 30396.8   |     0.1488 |    45.1699 | 30326.9   |  30863.6   |   30863.6   |  24111     |    29233.6   |     28164     |          0 |    473923362 | 30519.5   |        30351.6   |  1704203960 |
| IAR.BA      | MERVAL ARGENTINA              | 33784.6   |     0      | 33784.6    | 33227.6   |  33871.5   |   33871.5   |  33227.6   |        0     |         0     |          0 |            0 | 33227.6   |          nan     |  1576872141 |
| IDX30.JK    | IDX30                         |   498.424 |     0.6486 |     3.212  |   492.621 |    498.424 |     498.424 |    492.621 |        0     |         0     |          0 |            0 |   493.985 |          495.212 |  1704186018 |
| IMOEX.ME    | MOEX Russia Index             |  2222.51  |    -0.1859 |    -4.1399 |  2202.52  |   2234.55  |    4292.68  |   1681.55  |     2264.41  |      3183.63  |          0 |            0 |  2225.02  |         2226.65  |  1657295461 |
| ITLMS.MI    | FTSE Italia All-Share Index   | 32507     |     0.0859 |    27.9004 | 32434.3   |  32999.1   |   32999.1   |  23017.3   |    22902.7   |     23017.3   |          0 |            0 | 32651.2   |        32479.1   |  1704203955 |
| KOSPI200.KS | KOSPI 200 Index               |   360.55  |     0.7151 |     2.56   |   355.96  |    361.53  |     361.53  |    355.96  |        0     |         0     |     106709 |            0 |   356.43  |          357.99  |  1704186335 |

</details>

## Financial Ratios

The Ratios Module contains over 50+ ratios that can be used to analyse companies. These ratios are divided into 5 categories which are efficiency, liquidity, profitability, solvency and valuation. Each ratio is calculated using the data from the Toolkit module.  **Find the Notebook [here](https://www.jeroenbouma.com/projects/financetoolkit/ratios-module) and the documentation [here](https://www.jeroenbouma.com/projects/financetoolkit/docs/ratios) which includes an explanation about the ratio, the parameters and an example.**

It is also possible to define custom ratios and calculate these automatically based on the balance sheet, income and cash flow statements. With this, it is possible to calculate any collection of custom ratios without needing to understanding the backend of the Finance Toolkit. Learn how [here](https://www.jeroenbouma.com/projects/financetoolkit/custom-ratios).

All of these ratios can be calculated based on (lagged) growth as well as trailing (e.g. TTM) metrics. This is embedded in all ratios as well as the financial statements themselves which means it is possible to calculate revenue growth and 12-month (TTM) Price-to-Earnings with the parameters `growth=True` and `trailing=4` respectively. Note that trailing is based on periods therefore TTM can only be calculated by setting `quarterly=True` in the Toolkit initialization.

<details>
  <summary><b>Efficiency Ratios ⚙️</b></summary>

The efficiency ratios are used to assess how well a company utilizes its assets and liabilities to generate revenue. They provide insight into the company’s operational efficiency and its ability to manage its assets and liabilities.

All ratios can be called by using `get_` or `collect_` to get a single ratio or to obtain all ratios of the category respectively. E.g. `get_asset_turnover_ratio` or `collect_efficiency_ratios`. As an example:

```python
from financetoolkit import Toolkit

toolkit = Toolkit(["AAPL", "TSLA"], api_key="FINANCIAL_MODELING_PREP_KEY")

# Collect all Ratios
toolkit.ratios.collect_efficiency_ratios()

# Get an Individual Ratio
toolkit.ratios.get_asset_turnover_ratio()
```

> **Asset Turnover Ratio**

The asset turnover ratio is calculated by dividing the company’s net sales (revenue) by its average total assets. It measures how well a company utilizes its assets to generate revenue. A higher asset turnover ratio indicates that the company is generating more revenue per unit of assets, which is generally seen as a positive sign of operational efficiency. See documentation [here](https://www.jeroenbouma.com/projects/financetoolkit/docs/ratios#get_asset_turnover_ratio).

> **Inventory Turnover Ratio**

The inventory turnover ratio is calculated by dividing the cost of goods sold (COGS) by the average inventory value. It indicates how many times a company’s inventory is sold and replaced over a period. A higher inventory turnover ratio suggests that a company is effectively managing its inventory by quickly converting it into sales. See documentation [here](https://www.jeroenbouma.com/projects/financetoolkit/docs/ratios#get_inventory_turnover_ratio).

> **Days of Inventory Outstanding**

The days sales in inventory ratio (DSI) is calculated by dividing the average inventory by the cost of goods sold (COGS) and then multiplying by the number of days in the period. It represents the average number of days it takes for a company to sell its inventory. A lower DSI indicates that the company is selling its inventory more quickly. See documentation [here](https://www.jeroenbouma.com/projects/financetoolkit/docs/ratios#get_days_of_inventory_outstanding).

> **Days of Sales Outstanding**

The days of sales outstanding (DSO) ratio is calculated by dividing the accounts receivable by the total credit sales and then multiplying by the number of days in the period. It represents the average number of days it takes for a company to collect payment on its credit sales. A lower DSO indicates that the company is collecting payments more quickly. See documentation [here](https://www.jeroenbouma.com/projects/financetoolkit/docs/ratios#get_days_of_sales_outstanding).

> **Operating Cycle**

The operating cycle represents the total time required to purchase inventory, convert it into finished goods, sell the goods to customers, and collect the accounts receivable. It is calculated by adding the days sales in inventory (DSI) and the days of sales outstanding (DSO). See documentation [here](https://www.jeroenbouma.com/projects/financetoolkit/docs/ratios#get_operating_cycle).

> **Accounts Payables Turnover Ratio**

The accounts payable turnover ratio indicates how many times, on average, a company pays off its accounts payable during a specific period. A higher turnover ratio is generally favorable, as it suggests that the company is efficiently managing its payments to suppliers. See documentation [here](https://www.jeroenbouma.com/projects/financetoolkit/docs/ratios#get_accounts_payables_turnover_ratio).

> **Days of Accounts Payable Outstanding**

The days payables outstanding (DPO) ratio is used to assess how efficiently a company manages its accounts payable. It calculates the average number of days it takes for a company to pay its suppliers after receiving an invoice. A higher DPO ratio indicates that the company is taking longer to pay its suppliers, which may have implications for its relationships with suppliers. Find the documentation [here](https://www.jeroenbouma.com/projects/financetoolkit/docs/ratios#get_days_of_accounts_payable_outstanding).

> **Cash Conversion Cycle (CCC)**

The Cash Conversion Cycle (CCC) is an important measure of a company’s liquidity management and efficiency in managing its working capital. It takes into account the time it takes to sell inventory, collect payments from customers, and pay suppliers. A shorter CCC indicates that a company is able to quickly convert its investments into cash, which can be a positive sign of efficient operations. Find the documentation [here](https://www.jeroenbouma.com/projects/financetoolkit/docs/ratios#get_cash_conversion_cycle).

> **Cash Conversion Efficiency (CCE)**

The cash conversion efficiency ratio is calculated by dividing the operating cash flow by the revenue. It indicates how much of a company’s sales are converted into cash. A higher cash conversion efficiency ratio is generally favorable, as it suggests that the company is able to convert its sales into cash more efficiently. Find the documentation [here](https://www.jeroenbouma.com/projects/financetoolkit/docs/ratios#get_cash_conversion_efficiency).

> **Receivables Turnover**

The receivables turnover ratio is an important measure of how well a company manages its accounts receivable. It indicates how quickly a company collects payments from its customers. A higher turnover ratio is generally favorable as it suggests that the company is collecting payments more quickly, which improves its cash flow and working capital management. Find the documentation [here](https://www.jeroenbouma.com/projects/financetoolkit/docs/ratios#get_receivables_turnover).

> **SGA to Revenue Ratio**

The SG&A to revenue ratio is calculated by dividing the total SG&A expenses by the company’s revenue and then multiplying by 100 to express it as a percentage. It provides insight into the efficiency of a company’s cost management and its ability to control its overhead costs. Find the documentation [here](https://www.jeroenbouma.com/projects/financetoolkit/docs/ratios#get_sga_to_revenue_ratio).

> **Fixed Asset Turnover**

The Fixed Asset Turnover ratio is calculated by dividing the company’s net sales by the average fixed assets. It indicates how well a company is utilizing its fixed assets to generate revenue. A higher ratio suggests more efficient utilization of fixed assets. Find the documentation [here](https://www.jeroenbouma.com/projects/financetoolkit/docs/ratios#get_fixed_asset_turnover).

> **Operating Ratio**

The operating ratio is calculated by dividing the company’s operating expenses by its net sales and multiplying by 100 to express it as a percentage. It provides insight into how efficiently a company is managing its operations. Find the documentation [here](https://www.jeroenbouma.com/projects/financetoolkit/docs/ratios#get_operating_ratio).

</details>
<details>
  <summary><b>Liquidity Ratios 💧</b></summary>

The liquidity ratios are used to assess a company’s ability to meet its short-term obligations using its short-term assets. They provide insight into the company’s short-term financial health and its ability to cover its current obligations using its liquid assets.

All ratios can be called by using `get_` or `collect_` to get a single ratio or to obtain all ratios of the category respectively. E.g. `get_current_ratio` or `collect_liquidity_ratios`. As an example:

```python
from financetoolkit import Toolkit

toolkit = Toolkit(["AAPL", "TSLA"], api_key="FINANCIAL_MODELING_PREP_KEY")

# Collect all Ratios
toolkit.ratios.collect_liquidity_ratios()

# Get an Individual Ratio
toolkit.ratios.get_current_ratio()
```

> **Current Ratio**

The current ratio is calculated by dividing a company’s current assets by its current liabilities. It indicates whether a company can meet its short-term obligations using its short-term assets. Find the documentation [here](https://www.jeroenbouma.com/projects/financetoolkit/docs/ratios#get_current_ratio).

> **Quick Ratio**

The quick ratio is calculated by subtracting inventory from current assets and then dividing the result by current liabilities. It provides insight into a company’s ability to cover its short-term liabilities using its most liquid assets without relying on inventory. This ratio is also referred to as the Acid Test Ratio. Find the documentation [here](https://www.jeroenbouma.com/projects/financetoolkit/docs/ratios#get_quick_ratio).

> **Cash Ratio**

The cash ratio is calculated by dividing the sum of cash and cash equivalents by current liabilities. It provides insight into a company’s immediate ability to cover its short-term obligations using its most liquid assets. Find the documentation [here](https://www.jeroenbouma.com/projects/financetoolkit/docs/ratios#get_cash_ratio).

> **Working Capital**

The working capital is calculated by subtracting total current liabilities from total current assets. It represents the company’s short-term financial health and its ability to cover its current obligations using its liquid assets. Find the documentation [here](https://www.jeroenbouma.com/projects/financetoolkit/docs/ratios#get_working_capital).

> **Operating Cash Flow Ratio**

The operating cash flow ratio is calculated by dividing operating cash flow by current liabilities. It indicates whether a company’s operating cash flow is sufficient to cover its short-term obligations. Find the documentation [here](https://www.jeroenbouma.com/projects/financetoolkit/docs/ratios#get_operating_cash_flow_ratio).

> **Operating Cash Flow Sales Ratio**

The operating cash flow to sales ratio is calculated by dividing operating cash flow by sales revenue. It indicates the proportion of sales revenue that is converted into cash from operating activities. Find the documentation [here](https://www.jeroenbouma.com/projects/financetoolkit/docs/ratios#get_operating_cash_flow_sales_ratio).

> **Short Term Coverage Ratio**

The short-term coverage ratio is calculated by dividing operating cash flow by short-term debt. It assesses the company’s ability to meet its short-term obligations using its operating cash flow. Find the documentation [here](https://www.jeroenbouma.com/projects/financetoolkit/docs/ratios#get_short_term_coverage_ratio).

</details>

<details>
  <summary><b>Profitability Ratios 💰</b></summary>

The profitability ratios are used to assess a company’s ability to generate profits from its operations. They provide insight into the company’s operational efficiency and its ability to generate profits from its revenue.

All ratios can be called by using `get_` or `collect_` to get a single ratio or to obtain all ratios of the category respectively. E.g. `get_gross_margin` or `collect_liquidity_ratios`. As an example:

```python
from financetoolkit import Toolkit

toolkit = Toolkit(["AAPL", "TSLA"], api_key="FINANCIAL_MODELING_PREP_KEY")

# Collect all Ratios
toolkit.ratios.collect_profitability_ratios()

# Get an Individual Ratio
toolkit.ratios.get_current_ratio()
```

> **Gross Margin**

The gross margin ratio is calculated by subtracting the cost of goods sold (COGS) from the total revenue and then dividing the result by the total revenue. It represents the portion of revenue that contributes to covering other expenses and generating profit. Find the documentation [here](https://www.jeroenbouma.com/projects/financetoolkit/docs/ratios#get_gross_margin).

> **Operating Margin**

The operating margin ratio is calculated by subtracting the operating expenses from the total revenue and then dividing the result by the total revenue. It indicates how efficiently a company is managing its operating expenses in relation to its revenue. Find the documentation [here](https://www.jeroenbouma.com/projects/financetoolkit/docs/ratios#get_operating_margin).

> **Net Profit Margin**

The net profit margin ratio is calculated by dividing the net income by the total revenue. It indicates the portion of each dollar of revenue that represents profit after all expenses have been deducted. A higher net profit margin is generally considered favorable. Find the documentation [here](https://www.jeroenbouma.com/projects/financetoolkit/docs/ratios#get_net_profit_margin).

> **Interest Burden Ratio**

The Interest Burden or Interest Coverage Ratio is calculated by dividing the earnings before interest and taxes (EBIT) by the interest expenses. A higher ratio indicates that the company has more earnings to cover its interest expenses, which is generally considered favorable. Find the documentation [here](https://www.jeroenbouma.com/projects/financetoolkit/docs/ratios#get_interest_burden_ratio).

> **Income Before Tax Profit Margin**

The Income Before Tax Profit Margin or Pretax Profit Margin is calculated by dividing the pre-tax profit by the revenue. It provides insight into how efficiently a company is able to generate profits from its revenue. Find the documentation [here](https://www.jeroenbouma.com/projects/financetoolkit/docs/ratios#get_income_before_tax_profit_margin).

> **Effective Tax Rate**

The effective tax rate is calculated by dividing the income tax expense by the pre-tax income. A financial ratio that measures the percentage of pretax income that is paid as taxes. Find the documentation [here](https://www.jeroenbouma.com/projects/financetoolkit/docs/ratios#get_effective_tax_rate).

> **Return on Assets (RoA)**

The return on assets is calculated by dividing the net income by the average total assets. Note that it is false to take the total assets at the end of the period given that income statements report over the period whereas a balance sheet reports on the period. Find the documentation [here](https://www.jeroenbouma.com/projects/financetoolkit/docs/ratios#get_return_on_assets).

> **Return on Equity (RoE)**

The return on equity is calculated by dividing the net income by the average shareholders’ equity. Shareholders’ equity represents the residual interest in the assets of a company after deducting liabilities. Note that it is false to take the total assets at the end of the period given that income statements report over the period whereas a balance sheet reports on the period. ROE provides insight into the company’s ability to generate profits from the investments made by its shareholders. A higher ROE indicates that the company is using its equity effectively to generate higher returns for its shareholders. Find the documentation [here](https://www.jeroenbouma.com/projects/financetoolkit/docs/ratios#get_return_on_equity).

> **Return on Invested Capital (RoIC)**

The return on invested capital is calculated by dividing the net operating profit after taxes (NOPAT) by the average invested capital. Invested capital includes both equity and debt, making this ratio a valuable measure of how efficiently a company generates returns for all of its investors. Find the documentation [here](https://www.jeroenbouma.com/projects/financetoolkit/docs/ratios#get_return_on_invested_capital).

> **Income Quality Ratio**

The income quality ratio provides insights into the quality of a company’s reported earnings. By comparing the cash flow from operating activities to the net income, this ratio helps assess whether a company’s reported profits are backed by actual cash flow. A higher income quality ratio suggests higher earnings quality and a better ability to convert profits into cash flow. Find the documentation [here](https://www.jeroenbouma.com/projects/financetoolkit/docs/ratios#get_income_quality_ratio).

> **Return on Tangible Assets (RoTA)**

The return on tangible assets (ROTA) provides insights into the efficiency with which a company utilizes its tangible assets to generate profits. Tangible assets include physical assets such as buildings, machinery, and equipment. ROTA indicates how well a company can generate profits from its core operational assets. Find the documentation [here](https://www.jeroenbouma.com/projects/financetoolkit/docs/ratios#get_return_on_tangible_assets).

> **Return on Capital Employed (RoCE)**

The return on capital employed (ROCE) is a crucial financial metric that evaluates the efficiency and profitability of a company’s utilization of both equity and debt capital to generate profits. It assesses how well the company generates earnings relative to the total capital invested in the business. Find the documentation [here](https://www.jeroenbouma.com/projects/financetoolkit/docs/ratios#get_return_on_capital_employed).

> **Net Income per EBT**

The net income per earnings before taxes (EBT) ratio helps evaluate the extent to which a company’s net income is generated from its operating activities before considering the impact of income taxes. It gives insights into how effectively a company generates profit relative to its taxable income. Find the documentation [here](https://www.jeroenbouma.com/projects/financetoolkit/docs/ratios#get_net_income_per_ebt).

> **Free Cash Flow Operating Cash Flow Ratio**

The free cash flow to operating cash flow ratio helps assess how well a company’s operating activities translate into free cash flow, which is the cash available after all expenses and investments. A higher ratio indicates that the company is generating strong free cash flow relative to its operating cash flow, which could signify efficient capital management. Find the documentation [here](https://www.jeroenbouma.com/projects/financetoolkit/docs/ratios#get_free_cash_flow_operating_cash_flow_ratio).

> **Tax Burden Ratio**

The tax burden ratio measures the portion of a company’s earnings that is paid as taxes. A higher ratio indicates that a larger portion of the income is being retained by the company after taxes. This ratio provides insights into the tax efficiency of the company and its ability to manage its tax liabilities. Find the documentation [here](https://www.jeroenbouma.com/projects/financetoolkit/docs/ratios#get_tax_burden_ratio).

> **EBT to EBIT**

The EBT to EBIT ratio measures the proportion of a company’s earnings that is generated before paying interest and taxes. It provides insights into how a company’s operating performance is impacted by interest expenses and tax obligations. A higher ratio indicates that a larger portion of the company’s earnings is generated from its core operations before considering interest payments and taxes. Find the documentation [here](https://www.jeroenbouma.com/projects/financetoolkit/docs/ratios#get_ebt_to_ebit).

> **EBIT to Revenue**

The EBIT to Revenue ratio measures the company’s ability to generate profit from its core operations relative to its revenue. It provides insights into the operational efficiency and profitability of the company, as it excludes the impact of interest expenses and taxes on its earnings. A higher ratio indicates that a larger portion of the company’s revenue is converted into operating profit. Find the documentation [here](https://www.jeroenbouma.com/projects/financetoolkit/docs/ratios#get_ebit_to_revenue).

</details>

<details>
  <summary><b>Solvency Ratios 🪨</b></summary>

The solvency ratios are used to assess a company’s ability to meet its long-term obligations using its long-term assets. They provide insight into the company’s long-term financial health and its ability to cover its long-term obligations using its long-term assets.

All ratios can be called by using `get_` or `collect_` to get a single ratio or to obtain all ratios of the category respectively. E.g. `get_debt_to_assets_ratio` or `collect_solvency_ratios`. As an example:

```python
from financetoolkit import Toolkit

toolkit = Toolkit(["AAPL", "TSLA"], api_key="FINANCIAL_MODELING_PREP_KEY")

# Collect all Ratios
toolkit.ratios.collect_solvency_ratios()

# Get an Individual Ratio
toolkit.ratios.get_debt_to_assets_ratio()
```

> **Debt to Assets Ratio**

This ratio, also known as the Debt Ratio, indicates the percentage of a company’s total assets that are funded by debt. It is a measure of a company’s financial leverage and indicates the extent to which a company relies on borrowed funds to finance its operations. A higher ratio implies a higher level of debt in the company’s capital structure, which could increase financial risk. Find the documentation [here](https://www.jeroenbouma.com/projects/financetoolkit/docs/ratios#get_debt_to_assets_ratio).

> **Debt to Equity Ratio**

The debt to equity ratio, for short the D/E ratio, indicates the relative contribution of debt and equity to a company’s capital structure. It helps assess the level of financial risk a company carries due to its debt obligations. A higher ratio implies a higher reliance on debt to finance the business, which could increase risk but also potentially lead to higher returns for shareholders. Find the documentation [here](https://www.jeroenbouma.com/projects/financetoolkit/docs/ratios#get_debt_to_equity_ratio).

> **Interest Coverage Ratio**

The interest coverage ratio evaluates a company’s ability to meet its interest obligations from its operating income. A higher ratio indicates a company’s stronger ability to cover its interest payments using its earnings, implying lower financial risk. Conversely, a lower ratio suggests a company may have difficulty meeting its interest obligations and could be at higher risk of default. Find the documentation [here](https://www.jeroenbouma.com/projects/financetoolkit/docs/ratios#get_interest_coverage_ratio).

> **Equity Multiplier**

The equity multiplier helps assess the financial leverage of a company by indicating how much of its assets are financed by equity versus debt. A higher equity multiplier suggests that the company relies more on debt financing, which can amplify returns but also increases financial risk. Conversely, a lower equity multiplier indicates a larger portion of assets is financed by equity, potentially lowering financial risk. Find the documentation [here](https://www.jeroenbouma.com/projects/financetoolkit/docs/ratios#get_equity_multiplier).

> **Debt Service Coverage Ratio**

The debt service coverage ratio provides insights into a company’s ability to meet its debt obligations from its operating income. It is especially important for companies with significant debt obligations, as a lower ratio indicates higher financial risk and potential difficulties in servicing debt payments. Find the documentation [here](https://www.jeroenbouma.com/projects/financetoolkit/docs/ratios#get_debt_service_coverage_ratio).

> **Free Cash Flow Yield**

The free cash flow yield ratio is a measure of how efficiently a company generates free cash flow relative to its market value. It provides insights into whether the company’s valuation is reasonable compared to the amount of cash it generates. Find the documentation [here](https://www.jeroenbouma.com/projects/financetoolkit/docs/ratios#get_free_cash_flow_yield).

> **Net Debt to EBITDA Ratio**

The net debt to EBITDA ratio is a measure of a company’s ability to manage its debt obligations in relation to its earnings and cash flow. A lower ratio indicates better financial health and a stronger ability to manage debt. Find the documentation [here](https://www.jeroenbouma.com/projects/financetoolkit/docs/ratios#get_net_debt_to_ebitda_ratio).

> **Cash Flow Coverage Ratio**

The cash flow coverage ratio assesses a company’s ability to meet its debt obligations by comparing its operating cash flow to its total debt. A higher ratio indicates a stronger ability to cover its debt with cash generated from operations. Find the documentation [here](https://www.jeroenbouma.com/projects/financetoolkit/docs/ratios#get_cash_flow_coverage_ratio).

> **CAPEX Coverage Ratio**

The capex coverage ratio evaluates a company’s ability to fund its capital expenditures, which are essential for maintaining and growing its business, using the cash generated from its operations. A higher ratio indicates a stronger ability to fund capital investments from operating cash flow. Find the documentation [here](https://www.jeroenbouma.com/projects/financetoolkit/docs/ratios#get_capex_coverage_ratio).

> **CAPEX Dividend Coverage Ratio**

The capex dividend coverage ratio assesses whether a company’s cash flow from operations is sufficient to cover both its capital expenditures (which are essential for maintaining and growing its business) and its dividend payments to shareholders. A higher ratio indicates a stronger ability to fund both capex and dividends from operating cash flow. Find the documentation [here](https://www.jeroenbouma.com/projects/financetoolkit/docs/ratios#get_capex_dividend_coverage_ratio).

</details>

<details>
  <summary><b>Valuation Ratios ⚖️</b></summary>

The valuation ratios are used to assess the relative value of a company’s stock. They provide insight into the company’s valuation and its attractiveness as an investment opportunity.

All ratios can be called by using `get_` or `collect_` to get a single ratio or to obtain all ratios of the category respectively. E.g. `get_earnings_per_share` or `collect_valuation_ratios`. As an example:

```python
from financetoolkit import Toolkit

toolkit = Toolkit(["AAPL", "TSLA"], api_key="FINANCIAL_MODELING_PREP_KEY")

# Collect all Ratios
toolkit.ratios.collect_valuation_ratios()

# Get an Individual Ratio
toolkit.ratios.get_earnings_per_share()
```

> **Earnings per Share (EPS)**

The earnings per share (EPS) is a widely used financial metric that helps investors understand the profitability of a company on a per-share basis. It provides insight into the portion of a company’s earnings that is allocated to each outstanding share of its common stock. EPS is an important measure for investors and analysts when assessing a company’s financial performance and comparing it to other companies. Find the documentation [here](https://www.jeroenbouma.com/projects/financetoolkit/docs/ratios#get_earnings_per_share).


> **Revenue per Share (RPS)**

The revenue per share is an important metric that provides insight into a company’s ability to generate revenue on a per-share basis. It can help investors understand the company’s revenue-generation efficiency and its overall financial health. Find the documentation [here](https://www.jeroenbouma.com/projects/financetoolkit/docs/ratios#get_revenue_per_share).

> **Price Earnings Ratio (PE)**

The price earnings ratio is a widely used valuation metric that helps investors assess the relative value of a company’s stock. A higher P/E ratio may indicate that the market has high expectations for the company’s future growth, while a lower P/E ratio may suggest that the company is undervalued. Find the documentation [here](https://www.jeroenbouma.com/projects/financetoolkit/docs/ratios#get_price_earnings_ratio).

> **Price to Earnings Growth Ratio (PEG)**

The price--to-earnings growth (PEG) ratio provides a more comprehensive valuation measure compared to the P/E ratio alone. It takes into account a company’s earnings growth rate, allowing investors to assess whether a stock is overvalued or undervalued relative to its growth prospects. Find the documentation [here](https://www.jeroenbouma.com/projects/financetoolkit/docs/ratios#get_price_to_earnings_growth_ratio).

> **Book Value per Share**

The book value per share is a fundamental valuation metric that reflects the net worth of a company attributed to each outstanding share of common stock. Find the documentation [here](https://www.jeroenbouma.com/projects/financetoolkit/docs/ratios#get_book_value_per_share).

> **Price to Book Ratio (PB)**

The price to book ratio is a key valuation metric that helps investors assess whether a company’s stock is overvalued or undervalued relative to its underlying net asset value. Find the documentation [here](https://www.jeroenbouma.com/projects/financetoolkit/docs/ratios#get_price_to_book_ratio).

> **Interest Debt per Share**

The interest debt per share ratio provides insight into how much interest a company pays on its debt relative to its shareholder base. It can help investors assess the financial burden of interest expenses on the company’s profitability. Find the documentation [here](https://www.jeroenbouma.com/projects/financetoolkit/docs/ratios#get_interest_debt_per_share).

> **CAPEX per Share**

The capex per share ratio provides insight into how much capital a company invests in its operations and growth initiatives relative to its shareholder base. It can help investors assess the level of reinvestment into the business. Find the documentation [here](https://www.jeroenbouma.com/projects/financetoolkit/docs/ratios#get_capex_per_share).

> **Dividend Yield**

The dividend yield ratio is used by investors to assess the income potential of an investment in a company’s stock based on the dividends it pays out. A higher dividend yield can be attractive to income-seeking investors. Find the documentation [here](https://www.jeroenbouma.com/projects/financetoolkit/docs/ratios#get_dividend_yield).

> **Weighted Dividend Yield**

This dividend yield ratio takes into account the (diluted) weighted average shares and actual dividends paid as found in the cash flow statement. It provides a more accurate reflection of the dividends paid out per share, considering any changes in the number of shares. Find the documentation [here](https://www.jeroenbouma.com/projects/financetoolkit/docs/ratios#get_weighted_dividend_yield).

> **Price to Cash Flow Ratio (P/CF)**

The price to cash flow ratio is a key valuation metric that helps investors assess the relative value of a company’s stock. It is similar to the price to earnings ratio, but uses cash flow instead of earnings in the denominator. Find the documentation [here](https://www.jeroenbouma.com/projects/financetoolkit/docs/ratios#get_price_to_cash_flow_ratio).


> **Price to Free Cash Flow Ratio (P/FCF)**

This price to free cash flow ratio provides insight into how the market values a company’s ability to generate free cash flow. It is a valuation ratio that compares a company’s market price to its free cash flow per share. Find the documentation [here](https://www.jeroenbouma.com/projects/financetoolkit/docs/ratios#get_price_to_free_cash_flow_ratio).

> **Market Capitalization**

Market capitalization, often referred to as “market cap,” is the total value of a company’s outstanding shares of stock in the stock market. It is calculated by multiplying the current market price per share by the total number of outstanding shares. Find the documentation [here](https://www.jeroenbouma.com/projects/financetoolkit/docs/ratios#get_market_cap).

> **Enterprise Value**

The Enterprise Value (EV) is a measure of a company’s total value, often used as a more comprehensive alternative to market capitalization. It is calculated as the sum of a company’s market capitalization, outstanding debt, minority interest, and preferred equity, minus the cash and cash equivalents. Find the documentation [here](https://www.jeroenbouma.com/projects/financetoolkit/docs/ratios#get_enterprise_value).

> **EV to Sales Ratio**

This EV to Sales ratio compares the enterprise value (EV) to the total revenue generated by the company. It can provide insights into how efficiently a company is using its revenue to generate value for its investors. Find the documentation [here](https://www.jeroenbouma.com/projects/financetoolkit/docs/ratios#get_ev_to_sales_ratio).

> **EV to EBITDA Ratio**

This EV to EBITDA ratio is a valuation ratio that measures a company’s total value (including debt and equity) relative to its EBITDA. It helps investors understand how many times the enterprise value exceeds the company’s EBITDA, providing insights into the company’s debt load and operating performance. Find the documentation [here](https://www.jeroenbouma.com/projects/financetoolkit/docs/ratios#get_ev_to_ebitda_ratio).

> **EV to Operating Cashflow Ratio**

The EV to Operating Cashflow Ratio is a valuation ratio that measures a company’s total value (including debt and equity) relative to its operating cash flow. This ratio provides insights into how many times the enterprise value exceeds the company’s operating cash flow, indicating the company’s ability to generate cash from its operations. Find the documentation [here](https://www.jeroenbouma.com/projects/financetoolkit/docs/ratios#get_ev_to_operating_cashflow_ratio).

> **EV to EBIT**

Calculate the enterprise value over earnings before interest and taxes (EBIT) ratio, which is a valuation metric that compares a company’s total value (including debt and equity) relative to its earnings before interest and taxes. Find the documentation [here](https://www.jeroenbouma.com/projects/financetoolkit/docs/ratios#get_ev_to_ebit).

> **Earnings Yield**

The earnings yield ratio is a valuation metric that provides insights into how much a company’s earnings contribute to its stock price. It compares the earnings per share to the market price per share, helping investors understand the earnings potential of the company relative to its current market value. Find the documentation [here](https://www.jeroenbouma.com/projects/financetoolkit/docs/ratios#get_earnings_yield).

> **Dividend Payout Ratio**

The payout ratio is a financial metric that helps investors assess the portion of a company’s earnings that is being distributed to shareholders in the form of dividends. It’s a valuable indicator for dividend investors as it indicates the sustainability of dividend payments and the company’s approach to distributing profits. Find the documentation [here](https://www.jeroenbouma.com/projects/financetoolkit/docs/ratios#get_dividend_payout_ratio).

> **Reinvestment Rate**

The reinvestment rate is a financial metric that helps investors assess the portion of a company’s earnings that is being retained by the company for future growth. It’s a valuable indicator for dividend investors as it indicates the sustainability of dividend payments and the company’s approach to distributing profits. Find the documentation [here](https://www.jeroenbouma.com/projects/financetoolkit/docs/ratios#get_reinvestment_rate).

> **Tangible Asset Value**

The tangible asset value is a financial metric that represents the total value of a company’s assets that can be used to generate revenue. Tangible assets are those physical assets that have a finite monetary value and can be sold, used, or consumed. Find the documentation [here](https://www.jeroenbouma.com/projects/financetoolkit/docs/ratios#get_tangible_asset_value).

> **Net Current Asset Value**

The net current asset value is a financial metric that represents the total value of a company’s current assets minus its current liabilities. It indicates the extent to which a company’s short-term assets exceed its short-term liabilities. Find the documentation [here](https://www.jeroenbouma.com/projects/financetoolkit/docs/ratios#get_net_current_asset_value).

</details>

## Financial Models

The Models module is meant to execute well-known models such as DUPONT and the Discounted Cash Flow (DCF) model. These models are also directly related to the data retrieved from the Toolkit module. **Find the Notebook [here](https://www.jeroenbouma.com/projects/financetoolkit/models-module) and the documentation [here](https://www.jeroenbouma.com/projects/financetoolkit/docs/models) which includes an explanation about the model, the parameters and an example.**

<details>
  <summary><b>Financial Models</b></summary>

The financial models are used to analyze a company’s financial performance and assess its financial health. They provide insights into the company’s profitability, efficiency, liquidity, solvency, and valuation given that they tend to combine both the financial ratios and the financial statements.

All models can be called by using `get_`. E.g. `get_dupont_analysis` or `get_weighted_average_cost_of_capital`. As an example:

```python
from financetoolkit import Toolkit

toolkit = Toolkit(["AAPL", "TSLA"], api_key="FINANCIAL_MODELING_PREP_KEY")

# Get Financial Model results
toolkit.ratios.get_weighted_average_cost_of_capital()
```

> **DuPont Analysis**

The Dupont analysis is a method used to dissect and understand the factors that drive a company’s return on equity (ROE). It breaks down the ROE into three key components: Profit Margin, Asset Turnover, and Financial Leverage. Find the documentation [here](https://www.jeroenbouma.com/projects/financetoolkit/docs/models#get_dupont_analysis).

> **Extended DuPont Analysis**

The Extended Dupont analysis is an advanced method used to break down the return on equity (ROE) into multiple components, providing a more detailed insight into the factors influencing a company’s profitability. It considers additional metrics such as Return on Assets (ROA), Total Asset Turnover, Financial Leverage, and more. Find the documentation [here](https://www.jeroenbouma.com/projects/financetoolkit/docs/models#get_extended_dupont_analysis).

> **Enterprise Value Breakdown**

The Enterprise Value (EV) breakdown provides a detailed view of its components. This include the market capitalization, the total debt, the minority interest, the preferred equity, the cash and cash equivalents, and the enterprise value. Find the documentation [here](https://www.jeroenbouma.com/projects/financetoolkit/docs/models#get_enterprise_value_breakdown).

> **Weighted Average Cost of Capital (WACC)**

The Weighted Average Cost of Capital (WACC) is a financial metric used to estimate the cost of capital for a company. It represents the average rate of return a company must pay to its investors for using their capital. WACC takes into account the cost of both equity and debt, weighted by their respective proportions in the company’s capital structure. Find the documentation [here](https://www.jeroenbouma.com/projects/financetoolkit/docs/models#get_weighted_average_cost_of_capital).

> **Intrinsic Valuation**

Intrinsic value is a fundamental concept in finance and investing that represents the true worth or value of an asset, security, or investment, independent of its current market price or prevailing market sentiment. It is a concept often associated with the value investing philosophy, made famous by legendary investors like Benjamin Graham and Warren Buffett. Understanding intrinsic value is crucial for investors looking to make informed decisions about where to allocate their capital.

This functionality uses DCF, or Discounted Cash Flow which is a widely used financial valuation method that allows investors and analysts to estimate the intrinsic value of an investment or business based on its expected future cash flows. It is a fundamental tool in finance and investment analysis, providing a systematic way to assess the present value of future cash flows while considering the time value of money. Find the documentation [here](https://www.jeroenbouma.com/projects/financetoolkit/docs/models#get_intrinsic_valuation).

> **Gordon Growth Model**

The Gordon Growth Model, also known as the Dividend Discount Model (DDM) with Constant Growth, is a method used to estimate the intrinsic value of a stock based on its expected future dividends. The model assumes that dividends will grow at a constant rate indefinitely. The formula essentially discounts the future expected dividends to their present value, taking into account the required rate of return and the growth rate. The numerator represents the expected dividend in the next period and the denominator represents the required rate of return minus the growth rate. Find the documentation [here](https://www.jeroenbouma.com/projects/financetoolkit/docs/models#get_gordon_growth_model).

> **Altman Z-Score**

The Altman Z-Score is a financial metric used to predict the likelihood of a company going bankrupt. The Altman Z-Score is calculated using several financial ratios, including working capital to total assets, retained earnings to total assets, earnings before interest and taxes (EBIT) to total assets, market value of equity to book value of total liabilities, and sales to total assets. Find the documentation [here](https://www.jeroenbouma.com/projects/financetoolkit/docs/models#get_altman_z_score).

> **Piotroski F-Score**

The Piotroski Score is a comprehensive financial assessment tool that helps investors and analysts evaluate a company’s financial health and fundamental strength. The Piotroski Score was developed by Joseph Piotroski and is based on a set of nine fundamental financial criteria. Each criterion is assigned a score of 0 or 1, and the scores are then summed to calculate the Piotroski Score. Find the documentation [here](https://www.jeroenbouma.com/projects/financetoolkit/docs/models#get_piotroski_score).

> **Present Value of Growth Opportunities (PVGO)**

The Present Value of Growth Opportunities (PVGO) is a financial metric that represents the present value of a company’s future growth opportunities. It is calculated as the difference between the company’s current stock price and the discounted value of its future cash flows. Find the documentation [here](https://www.jeroenbouma.com/projects/financetoolkit/docs/models#get_present_value_of_growth_opportunities).

</details>

## Options and Greeks

The Options module is meant to calculate theoretical values based on Black Scholes for European Options. This includes the theoretical value of the Option for each Strike Price and Expiration Date which is intelligently chosen. It also includes the First, Second and Third Order Greeks such as Delta, Gamma, Vega, Vomma and Ultima. **Find the Notebook [here](https://www.jeroenbouma.com/projects/financetoolkit/options-module) and the documentation [here](https://www.jeroenbouma.com/projects/financetoolkit/docs/options) which includes an explanation about the model, the parameters and an example.**

<details>
  <summary><b>Option Pricing 📊</b></summary>

Option pricing are mathematical models that calculate the theoretical value of an option contract. It is widely used by traders and investors to determine the theoretical value of an option, and to assess the potential risks and rewards of a position.

> **Option Chains**

Get the Option Chains which gives information about the currently available options as reported by Yahoo Finance. This returns the Contract Symbol, Strike Currency, Last Price, Absolute Change, Percent Change, Volume, Open Interest, Bid Pirce, Ask Price, Expiration, Last Trade Date, Implied Volatility and whether the option is In The Money. Find the documentation [here](https://www.jeroenbouma.com/projects/financetoolkit/docs/options#get_option_chains).

> **Black Scholes Model**

The Black Scholes Model is a mathematical model used to estimate the price of European-style options. It is widely used by traders and investors to determine the theoretical value of an option, and to assess the potential risks and rewards of a position.

Within Risk Management, defining the theoretical value of an option is important to assess the potential risk and rewards of an option position. A position that could be used to hedge a portfolio, for example, is a long put option. The theoretical value of this option can be used to determine the potential risk and rewards of this position.

The Black Scholes Model is based on several assumptions, including the following:

- The option is European and can only be exercised at expiration.
- The underlying stock follows a lognormal distribution.
- The risk-free rate and volatility of the underlying stock are known and constant.
- The returns on the underlying stock are normally distributed.

Find the documentation [here](https://www.jeroenbouma.com/projects/financetoolkit/docs/options#get_black_scholes_model).

> **Implied Volatility**

The Implied Volatility (IV) is based on the Black Scholes Model and the actual option prices for any of the available expiration dates. Implied Volatility (IV) is a measure of how much the market expects the price of the underlying asset to fluctuate in the future. It is a key component of options pricing and can also be used to calculate the theoretical value of an option. It makes it possible to plot the Volatility Smile for each company and each expiration date as seen below. Find the documentation [here](https://www.jeroenbouma.com/projects/financetoolkit/docs/options#get_implied_volatility).

<img style="background-color: white;" alt="Volatility Smile" width="400" src="https://upload.wikimedia.org/wikipedia/commons/thumb/e/ef/Volatility_smile.svg/1920px-Volatility_smile.svg.png">

> **Binomial Option Pricing Model**

The Binomial Option Pricing Model is a mathematical model used to estimate the price of European and American style options. It does so by creating a binomial tree of price paths for the underlying asset, and then working backwards through the tree to determine the price of the option at each node.

The resulting output is a DataFrame containing the tickers, strike prices and movements as the index and the time to expiration as the columns. The movements index contains the number of up movements and the number of down movements. The output is the binomial tree displayed in a table. E.g. when using 10 time steps, the table for each strike price from each company will contain the actual binomial tree as also depicted in the image as seen below. Find the documentation [here](https://www.jeroenbouma.com/projects/financetoolkit/docs/options#get_binomial_model).

![Binomial Tree](https://upload.wikimedia.org/wikipedia/commons/2/2e/Arbre_Binomial_Options_Reelles.png)

> **Stock Price Simulation**

Simulate the Stock Price based on the Binomial Model, a mathematical model used to estimate the price of European and American style options. It does so by creating a binomial tree of price paths for the underlying asset based on the stock price, volatility, risk free rate, dividend yield and time to expiration. The stock price is then simulated based on the up and down movements.

The resulting output is a DataFrame containing the tickers and movements as the index and the time to expiration as the columns. The movements index contains the number of up movements and the number of down movements. The output is the binomial tree displayed in a table. E.g. when using 10 time steps, the table from each company will contain the actual binomial tree's stock prices as also depicted in the image as seen below. Find the documentation [here](https://www.jeroenbouma.com/projects/financetoolkit/docs/options#get_binomial_model).

![Stock Price Simulation](https://i.stack.imgur.com/NQilh.png)

</details>

<details>
    <summary><b>First-Order Greeks</b></summary>

The first-order greeks are Delta, Dual Delta, Vega, Theta, Rho, Epsilon and Lambda. These greeks are used to assess the sensitivity of an option’s price to changes in the underlying asset’s price, volatility, time to expiration, risk-free interest rate, dividend yield, and strike price.

All greeks can be called by using `get_` or `collect_` to get a single greek or to obtain all greeks of the order respectively. E.g. `get_delta` or `collect_first_order_greeks`. As an example:

```python
from financetoolkit import Toolkit

toolkit = Toolkit(["AAPL", "TSLA"], api_key="FINANCIAL_MODELING_PREP_KEY")

# Collect all Greeks
toolkit.options.collect_first_order_greeks()

# Get an Individual Greek
toolkit.options.get_delta()
```

> **Delta**

The delta is the rate of change of the option price with respect to the price of the underlying asset. The Delta can be interpreted as follows:

- For call options, Delta is positive, indicating that the option price tends to move in the same direction as the underlying asset’s price.
- For put options, Delta is negative, indicating that the option price tends to move in the opposite direction to the underlying asset’s price.

Find the documentation [here](https://www.jeroenbouma.com/projects/financetoolkit/docs/options#get_delta).

> **Dual Delta**

The dual delta is the actual probability of an option finishing in the money which is the first derivative of option price with respect to strike. The Dual Delta can be interpreted as the probability of an option finishing in the money. For example, if the Dual Delta is 0.5, then the probability of the option finishing in the money is 50%. Find the documentation [here](https://www.jeroenbouma.com/projects/financetoolkit/docs/options#get_dual_delta).

> **Vega**

The vega is the rate of change of the option price with respect to the volatility of the underlying asset. The Vega can be interpreted as follows:

- If Vega is positive, it indicates that the option value will increase as the volatility increases, and vice versa.
- If Vega is negative, it implies that the option value will decrease as the volatility increases, and vice versa.

Find the documentation [here](https://www.jeroenbouma.com/projects/financetoolkit/docs/options#get_vega).

> **Theta**

The theta is the rate of change of the option price with respect to the passage of time. The Theta can be interpreted as follows:

- If Theta is positive, it indicates that the option value will increase as the time to expiration increases, and vice versa.
- If Theta is negative, it implies that the option value will decrease as the time to expiration increases, and vice versa.

Find the documentation [here](https://www.jeroenbouma.com/projects/financetoolkit/docs/options#get_theta).

> **Rho**

The rho is the rate of change of the option price with respect to the risk free interest rate. The Rho can be interpreted as follows:

- If Rho is positive, it indicates that the option value will increase as the risk free rate increases, and vice versa.
- If Rho is negative, it implies that the option value will decrease as the risk free rate increases, and vice versa.

Find the documentation [here](https://www.jeroenbouma.com/projects/financetoolkit/docs/options#get_rho).

> **Epsilon**

The epsilon is the rate of change of the option price with respect to the dividend yield. The Epsilon can be interpreted as follows:

- If Epislon is positive, it indicates that the option value will increase as the dividend yield increases, and vice versa.
- If Epislon is negative, it implies that the option value will decrease as the dividend yield increases, and vice versa.

Find the documentation [here](https://www.jeroenbouma.com/projects/financetoolkit/docs/options#get_epsilon).

> **Lambda**

The lambda is the rate of change of the option price with respect to the underlying price. The Lambda can be interpreted as follows:

- If Lambda is positive, it indicates that the option value will increase as the underlying price increases, and vice versa.
- If Lambda is negative, it implies that the option value will decrease as the underlying price increases, and vice versa.

Find the documentation [here](https://www.jeroenbouma.com/projects/financetoolkit/docs/options#get_lambda).

</details>

<details>
    <summary><b>Second-Order Greeks</b></summary>

The second-order greeks are are Gamma, Dual Gamma, Vanna, Charm, Vomma, Vera and Veta. These greeks are used to assess the sensitivity of the first-order greeks to small changes in the underlying asset’s price, volatility, time to expiration, risk-free interest rate, dividend yield, and strike price.

All greeks can be called by using `get_` or `collect_` to get a single greek or to obtain all greeks of the order respectively. E.g. `get_gamma` or `collect_second_order_greeks`. As an example:

```python
from financetoolkit import Toolkit

toolkit = Toolkit(["AAPL", "TSLA"], api_key="FINANCIAL_MODELING_PREP_KEY")

# Collect all Greeks
toolkit.options.collect_second_order_greeks()

# Get an Individual Greek
toolkit.options.get_gamma()
```

> **Gamma**

The gamma is the rate of change of the delta with respect to the price of the underlying asset. The Gamma can be interpreted as follows:

- If Gamma is high, it indicates that the option’s Delta is highly sensitive to changes in the underlying asset’s price. The option’s Delta will change more significantly with small movements in the stock price.
- If Gamma is low, it suggests that the option’s Delta is relatively insensitive to changes in the underlying asset’s price. The option’s Delta changes more gradually with movements in the stock price.

Find the documentation [here](https://www.jeroenbouma.com/projects/financetoolkit/docs/options#get_gamma).

> **Dual Gamma**

Similar to Dual Delta, the Dual Gamma measures how fast dual delta changes with respect to the strike price. It therefore measures the change in the probability of an option finishing in the money with respect to the strike price. Find the documentation [here](https://www.jeroenbouma.com/projects/financetoolkit/docs/options#get_dual_gamma).

> **Vanna**

The vanna is the rate of change of the vega with respect to the price of the underlying asset. The Vanna can be interpreted as follows:

- If Vanna is positive, it indicates that the Delta of the option becomes more positive as both the underlying asset’s price and implied volatility increase, and more negative as they both decrease.
- If Vanna is negative, it suggests that the Delta of the option becomes more negative as both the underlying asset’s price and implied volatility increase, and more positive as they both decrease.

Find the documentation [here](https://www.jeroenbouma.com/projects/financetoolkit/docs/options#get_vanna).

> **Charm**

The charm is the rate of change of the delta with respect to the time to expiration. The Charm can be interpreted as follows:

- If Charm is positive, it suggests that the option’s Delta is becoming more positive over time. In other words, the option is gaining sensitivity to changes in the underlying asset’s price as time passes.
- If Charm is negative, it indicates that the option’s Delta is becoming more negative over time. The option is losing sensitivity to changes in the underlying asset’s price as time passes.

Find the documentation [here](https://www.jeroenbouma.com/projects/financetoolkit/docs/options#get_charm).

> **Vomma**

The vomma is the rate of change of the vega with respect to the volatility of the underlying asset. The vomma can be interpreted as follows:

- If Vomma is high, it indicates that the option’s Vega is highly sensitive to changes in implied volatility. The option’s value will experience more significant fluctuations with variations in implied volatility.
- If Vomma is low, it suggests that the option’s Vega is relatively less sensitive to changes in implied volatility.

Find the documentation [here](https://www.jeroenbouma.com/projects/financetoolkit/docs/options#get_vomma).

> **Vera**

The vera is the rate of change of the rho with respect to volatility. The Vera can be interpreted as follows:

- If Vera is positive, it indicates that the option’s Rho is becoming more positive over time. In other words, the option is gaining sensitivity to changes in the risk free rate as time passes.
- If Vera is negative, it suggests that the option’s Rho is becoming more negative over time. The option is losing sensitivity to changes in the risk free rate as time passes.

Find the documentation [here](https://www.jeroenbouma.com/projects/financetoolkit/docs/options#get_vera).

> **Veta**

The veta is the rate of change of the vega with respect to the time to expiration. The Veta can be interpreted as follows:

- If Veta is positive, it indicates that the option’s Vega is becoming more positive over time. In other words, the option is gaining sensitivity to changes in implied volatility as time passes.
- If Veta is negative, it suggests that the option’s Vega is becoming more negative over time. The option is losing sensitivity to changes in implied volatility as time passes.

Find the documentation [here](https://www.jeroenbouma.com/projects/financetoolkit/docs/options#get_veta).

> **Partial Derivative**

The partial derivative is the rate of change of the option price with respect to the strike price. The partial derivative is used in the Breeden-Litzenberger theorem is used for risk-neutral valuation and was developed by Fischer Black and Robert Litzenberger in 1978. The theorem states that the price of any derivative security can be calculated by finding the expected value of the derivative under a risk-neutral measure. The theorem is based on the Black-Scholes model and the assumption that the underlying asset follows a lognormal distribution. Find the documentation [here](https://www.jeroenbouma.com/projects/financetoolkit/docs/options#get_partial_derivative).

</details>

<details>
    <summary><b>Third-Order Greeks</b></summary>

The third-order greeks are Speed, Zomma, Color and Ultima. These greeks are used to assess the sensitivity of the second-order greeks to small changes in the underlying asset’s price, volatility, time to expiration, risk-free interest rate, dividend yield, and strike price.

All greeks can be called by using `get_` or `collect_` to get a single greek or to obtain all greeks of the order respectively. E.g. `get_ultima` or `collect_third_order_greeks`. As an example:

```python
from financetoolkit import Toolkit

toolkit = Toolkit(["AAPL", "TSLA"], api_key="FINANCIAL_MODELING_PREP_KEY")

# Collect all Greeks
toolkit.options.collect_third_order_greeks()

# Get an Individual Greek
toolkit.options.get_ultima()
```

> **Speed**

The speed is the rate of change of the gamma with respect to the price of the underlying asset. The Speed can be interpreted as follows:

- If Speed is positive, it indicates that the option’s Gamma is becoming more positive over time. In other words, the option is gaining sensitivity to changes in the underlying price as time passes.
- If Speed is negative, it suggests that the option’s Gamma is becoming more negative over time. The option is losing sensitivity to changes in the underlying price as time passes.

Find the documentation [here](https://www.jeroenbouma.com/projects/financetoolkit/docs/options#get_speed).

> **Zomma**

The zomma is the rate of change of the gamma with respect to volatility. The Zomma can be interpreted as follows:

- If Zomma is positive, it indicates that the option’s Gamma is becoming more positive over time. In other words, the option is gaining sensitivity to changes in volatility as time passes.
- If Zomma is negative, it suggests that the option’s Gamma is becoming more negative over time. The option is losing sensitivity to changes in volatility as time passes.

Find the documentation [here](https://www.jeroenbouma.com/projects/financetoolkit/docs/options#get_zomma).

> **Color**

The color is the rate of change of the gamma with respect to time to expiration. The Color can be interpreted as follows:

- If Color is positive, it indicates that the option’s Gamma is becoming more positive over time. In other words, the option is gaining sensitivity to changes in time to expiration as time passes.
- If Color is negative, it suggests that the option’s Gamma is becoming more negative over time. The option is losing sensitivity to changes in time to expiration as time passes.

Find the documentation [here](https://www.jeroenbouma.com/projects/financetoolkit/docs/options#get_color).

> **Ultima**

The ultima is the rate of change of the vomma with respect to volatility. The Ultima can be interpreted as follows:

- If Ultima is positive, it indicates that the option’s vomma is becoming more positive over time. In other words, the option is gaining sensitivity to changes in volatility as time passes.
- If Ultima is negative, it suggests that the option’s vomma is becoming more negative over time. The option is losing sensitivity to changes in volatility as time passes.

Find the documentation [here](https://www.jeroenbouma.com/projects/financetoolkit/docs/options#get_ultima).

</details>

## Performance Metrics

The Performance module is meant to calculate important performance metrics such as Sharpe Ratio, Sortino Ratio, Treynor Ratio, Information Ratio, Jensen's Alpha, Beta, Capital Asset Pricing Model, Factor Models and more. **Find the Notebook [here](https://www.jeroenbouma.com/projects/financetoolkit/performance-module) and the documentation [here](https://www.jeroenbouma.com/projects/financetoolkit/docs/performance) which includes an explanation about the performance metrics, the parameters and an example.**

<details>
    <summary><b>Performance Metrics</b></summary>

The performance metrics are used to assess the performance of a portfolio or investment strategy. They provide insights into the risk-adjusted returns of a portfolio or investment strategy, and can be used to compare the performance of different assets or investment strategies.

All performance metrics can be called by using `get_` to get a single metric. E.g. `get_alpha` or `get_beta`. As an example:

```python
from financetoolkit import Toolkit

toolkit = Toolkit(["AAPL", "TSLA"], api_key="FINANCIAL_MODELING_PREP_KEY")

# Get Performance Metric Results
toolkit.performance.get_beta()
```

> **Beta**

Beta is a financial metric used to assess the systematic risk of a stock or investment in relation to the overall market. It provides valuable insights into how a particular asset’s returns tend to move in response to fluctuations in the broader market. A stock’s Beta is calculated by analyzing its historical price movements and their correlation with the movements of a market index, typically the benchmark index like the S&P 500. Find the documentation [here](https://www.jeroenbouma.com/projects/financetoolkit/docs/performance#get_beta).

> **Capital Asset Pricing Model (CAPM)**

CAPM, or the Capital Asset Pricing Model, is a financial model used to estimate the expected return on an investment, such as a stock or portfolio of stocks. It provides a framework for evaluating the risk and return trade-off of an asset or portfolio in relation to the overall market. CAPM is based on the following key components:

- Risk-Free Rate (Rf): This is the theoretical return an investor could earn from an investment with no risk of financial loss. It is typically based on the yield of a government bond.
- Market Risk Premium (Rm- Rf): This represents the additional return that investors expect to earn for taking on the risk of investing in the overall market as opposed to a risk-free asset. It is calculated as the difference between the expected return of the market (Rm) and the risk-free rate (Rf).
- Beta (β): Beta is a measure of an asset’s or portfolio’s sensitivity to market movements. It quantifies how much an asset’s returns are expected to move in relation to changes in the overall market. A beta of 1 indicates that the asset moves in line with the market, while a beta greater than 1 suggests higher volatility, and a beta less than 1 indicates lower volatility.

The Capital Asset Pricing Model (CAPM) is a widely used financial model that helps in determining the expected return of an asset or portfolio based on its systematic risk and the prevailing risk-free rate in the market. CAPM provides insights into how an asset or investment should be priced in order to offer an appropriate rate of return, given its level of risk compared to the overall market. Find the documentation [here](https://www.jeroenbouma.com/projects/financetoolkit/docs/performance#get_capital_asset_pricing_model).

> **Factor Asset Correlations**

Finds factor exposures for each asset. The major difference between the Fama and French Model here is that the correlation is taken as opposed to a Linear Regression in which the R-squared or Slope can be used to understand the exposure to each factor. For assessing the exposure or influence of a stock to external factors, it’s often preferable to use R-squared (R²) or Beta because it explicitly measures how well the factors explain the stock’s returns. A higher R² indicates that the stock’s returns are more closely related to the factors, and thus, the factors have a greater influence on the stock’s performance. Find the documentation [here](https://www.jeroenbouma.com/projects/financetoolkit/docs/performance#get_factor_asset_correlations).

> **Factor Correlations**

Calculates factor correlations between each factor. This is useful to understand how correlated each factor is to each other. This is based off the Fama and French 5 Factor model which includes:

- Market Risk Premium (Mkt-RF): Represents the additional return that investors expect to earn for taking on the risk of investing in the overall market as opposed to a risk-free asset.
- Size Premium (SMB): Reflects the historical excess return of small-cap stocks over large-cap stocks.
- Value Premium (HML): Captures the historical excess return of value stocks over growth stocks.
- Profitability (RMW): Measures the historical excess return of high profitability stocks over low profitability stocks.
- Investment (CMA): Quantifies the historical excess return of low investment stocks over high investment stocks.

Optionally, it is also possible to see the correlation between the risk-free rate and each factor. Find the documentation [here](https://www.jeroenbouma.com/projects/financetoolkit/docs/performance#get_factor_correlations).

> **Fama-French 5 Factor Model (FF)**

The Fama and French 5 Factor model is a widely used financial model that helps estimate the expected return of financial assets, such as stocks or portfolios, based on five key factors:

- Market Risk Premium (Mkt-RF): Represents the additional return that investors expect to earn for taking on the risk of investing in the overall market as opposed to a risk-free asset.
- Size Premium (SMB): Reflects the historical excess return of small-cap stocks over large-cap stocks.
- Value Premium (HML): Captures the historical excess return of value stocks over growth stocks.
- Profitability (RMW): Measures the historical excess return of high profitability stocks over low profitability stocks.
- Investment (CMA): Quantifies the historical excess return of low investment stocks over high investment stocks.

The model can perform both a Simple Linear Regression on each factor as well as a Multi Linear Regression which includes all factors. Generally, a multi linear regression is applied but if you wish to see individual R-squared values for each factor you can select the simple linear regression method. Find the documentation [here](https://www.jeroenbouma.com/projects/financetoolkit/docs/performance#get_fama_and_french_model).

> **Alpha**

Alpha, in a general sense, represents the excess return an investment generates relative to a benchmark or a risk-adjusted return. It can be positive (indicating the investment outperformed the benchmark) or negative (indicating underperformance). Find the documentation [here](https://www.jeroenbouma.com/projects/financetoolkit/docs/performance#get_alpha).

> **Jensen's Alpha**

Calculate Jensen’s Alpha, a measure of an asset’s performance relative to its expected return based on the Capital Asset Pricing Model (CAPM). Jensen’s Alpha is used to assess whether an investment has outperformed or underperformed its expected return given its systematic risk, as represented by the asset’s Beta. Find the documentation [here](https://www.jeroenbouma.com/projects/financetoolkit/docs/performance#get_jensens_alpha).

> **Treynor Ratio**

The Treynor Ratio, also known as Treynor’s Measure or the Reward-to-Variability Ratio, is a financial metric used to assess the risk-adjusted performance of an investment portfolio or asset. It measures the excess return generated by the portfolio per unit of systematic or market risk, often represented by Beta. The Treynor Ratio is a valuable tool for evaluating the performance of investments in relation to their market risk exposure. Find the documentation [here](https://www.jeroenbouma.com/projects/financetoolkit/docs/performance#get_treynor_ratio).

> **Sharpe Ratio**

The Sharpe ratio is calculated as the difference between the expected return of the asset or portfolio and the risk-free rate of return, divided by the standard deviation of the asset or portfolio’s excess return. It quantifies the amount of return generated for each unit of risk assumed, providing insights into the investment’s performance relative to the risk taken. Find the documentation [here](https://www.jeroenbouma.com/projects/financetoolkit/docs/performance#get_sharpe_ratio).

> **Sortino Ratio**

The Sortino Ratio is a financial metric used to assess the risk-adjusted performance of an investment portfolio or asset by considering only the downside risk. It measures the excess return generated by the portfolio per unit of downside risk, specifically, the standard deviation of negative returns. The Sortino Ratio is particularly useful for investors who are primarily concerned with minimizing the downside risk of their investments. Find the documentation [here](https://www.jeroenbouma.com/projects/financetoolkit/docs/performance#get_sortino_ratio).

> **Ulcer Performance Index (UPI)**

Calculate the Ulcer Performance Index (UPI), alternatively called Martin ratio, a measure of risk-adjusted return that evaluates the excess return of an investment portfolio or asset per unit of risk taken. It can be used to compare volatilities in different stocks or show stocks go into Ulcer territory. Similar to the Sharpe Ratio, a higher UPI is better than a lower one (since investors prefer more return for less risk). Find the documentation [here](https://www.jeroenbouma.com/projects/financetoolkit/docs/performance#get_ulcer_performance_index).

> **M2 Ratio**

The M2 Ratio, also known as the Modigliani-Modigliani Measure, is a financial metric used to evaluate the risk-adjusted performance of an investment portfolio or strategy. It assesses the excess return generated by the portfolio relative to a risk-free investment, taking into account the portfolio’s volatility or risk. The M2 Ratio helps investors and portfolio managers determine whether the portfolio is delivering returns that justify its level of risk. Find the documentation [here](https://www.jeroenbouma.com/projects/financetoolkit/docs/performance#get_m2_ratio).

> **Tracking Error**

Tracking Error is a financial metric that quantifies the volatility or dispersion of the difference between the returns of an investment portfolio or asset and the returns of a benchmark index. It measures how closely the portfolio tracks its benchmark and provides insights into the consistency of the portfolio’s performance relative to the benchmark. A higher Tracking Error indicates greater divergence from the benchmark, while a lower Tracking Error suggests that the portfolio closely follows the benchmark. Find the documentation [here](https://www.jeroenbouma.com/projects/financetoolkit/docs/performance#get_tracking_error).

> **Information Ratio**

The Information Ratio (IR), also known as the Information Coefficient, is a financial metric that assesses the risk-adjusted performance of a portfolio or investment strategy relative to a benchmark index. It quantifies how much excess return the portfolio generates for each unit of tracking error (volatility of tracking error). The Information Ratio is commonly used by portfolio managers, financial analysts, and investors to evaluate the skill of a portfolio manager in generating returns beyond what would be expected based on the risk taken. Find the documentation [here](https://www.jeroenbouma.com/projects/financetoolkit/docs/performance#get_information_ratio).

> **Compound Annual Growth Rate (CAGR)**

The Compound Annual Growth Rate is a measure that provides the mean growth rate of an investment over a specified period of time. It is a useful measure for comparing the performance of investments over different time periods or across different asset classes. The CGR is calculated by taking the ratio of the final value to the initial value, raising it to the inverse of the number of periods, and then subtracting one. Find the documentation [here](https://www.jeroenbouma.com/projects/financetoolkit/docs/performance#get_compound_growth_rate).

</details>

## Risk Metrics

The Risk module is meant to calculate important risk metrics such as Value at Risk (VaR), Conditional Value at Risk (cVaR), Maximum Drawdown, Correlations, Beta, GARCH, EWMA and more. **Find the Notebook [here](https://www.jeroenbouma.com/projects/financetoolkit/risk-module) and the documentation [here](https://www.jeroenbouma.com/projects/financetoolkit/docs/risk) which includes an explanation about the risk metrics, the parameters and an example.**

<details>
    <summary><b>Risk Metrics</b></summary>

The risk metrics are used to assess the risk of a portfolio or investment strategy. It helps in understanding maximum drawdowns, value at risk, conditional value at risk, volatility forecasts through GARCH and EWMA and more.

All risk metrics can be called by using `get_` to get a single metric. E.g. `get_value_at_risk` or `get_skewness`. As an example:

```python
from financetoolkit import Toolkit

toolkit = Toolkit(["AAPL", "TSLA"], api_key="FINANCIAL_MODELING_PREP_KEY")

# Get Risk Metric Results
toolkit.risk.get_value_at_risk()
```

> **Value at Risk (VaR)**

Value at Risk (VaR) is a risk management metric that quantifies the maximum potential loss an investment portfolio or asset may experience over a specified time horizon and confidence level. It provides insights into the downside risk associated with an investment and helps investors make informed decisions about risk tolerance. The VaR is calculated as the quantile of the return distribution, representing the loss threshold that is not expected to be exceeded with a given confidence level (e.g., 5% for alpha=0.05). Find the documentation [here](https://www.jeroenbouma.com/projects/financetoolkit/docs/risk#get_value_at_risk).

> **Conditional Value at Risk (cVaR)**

Conditional Value at Risk (CVaR) is a risk management metric that quantifies the loss in the worst % of cases of an investment portfolio or asset may experience over a specified time horizon and confidence level. It provides insights into the downside risk associated with an investment and helps investors make informed decisions about risk tolerance. Find the documentation [here](https://www.jeroenbouma.com/projects/financetoolkit/docs/risk#get_conditional_value_at_risk).

> **Entropic Value at Risk (eVaR)**

Entropic Value at Risk (EVaR) is a risk management metric that quantifies upper bound for the value at risk (VaR) and the conditional value at risk (CVaR) over a specified time horizon and confidence level. EVaR is obtained from the Chernoff inequality. It provides insights into the downside risk associated with an investment and helps investors make informed decisions about risk tolerance. Find the documentation [here](https://www.jeroenbouma.com/projects/financetoolkit/docs/risk#get_entropic_value_at_risk).

> **Maximum Drawdown (MDD)**

Maximum Drawdown (MDD) is a risk management metric that quantifies the largest historical loss of n investment portfolio or asset experienced over a specified time horizon. It provides insights into the downside risk associated with an investment and helps investors make informed decisions about risk tolerance. Find the documentation [here](https://www.jeroenbouma.com/projects/financetoolkit/docs/risk#get_maximum_drawdown).

> **Ulcer Index (UI)**

The Ulcer Index is a financial metric used to assess the risk and volatility of an investment portfolio or asset. Developed by Peter Martin in the 1980s, the Ulcer Index is particularly useful for evaluating the downside risk and drawdowns associated with investments. The Ulcer Index differs from traditional volatility measures like standard deviation or variance because it focuses on the depth and duration of drawdowns rather than the dispersion of returns. Find the documentation [here](https://www.jeroenbouma.com/projects/financetoolkit/docs/risk#get_ulcer_index).

> **GARCH (Generalized Autoregressive Conditional Heteroskedasticity) and Forecasts**

GARCH (Generalized autoregressive conditional heteroskedasticity) is stochastic model for time series, which is for instance used to model volatility clusters, stock return and inflation. It is a generalisation of the ARCH models. It is also able to calculate the Sigma2 Forecasts. Find the documentation [here](https://www.jeroenbouma.com/projects/financetoolkit/docs/risk#get_garch).

> **Skewness**

Skewness is a statistical measure used in finance to assess the asymmetry in the distribution of returns for an investment portfolio or asset over a defined period. It offers valuable insights into the shape of the return distribution, indicating whether returns are skewed towards the positive or negative side of the mean. Skewness is a crucial tool for investors and analysts seeking to understand the potential risk and return characteristics of an investment, aiding in the assessment of the distribution’s tails and potential outliers. It provides a means to gauge the level of skew in returns, enabling more informed investment decisions and risk management strategies. Find the documentation [here](https://www.jeroenbouma.com/projects/financetoolkit/docs/risk#get_skewness).

> **Kurtosis**

Kurtosis is a statistical measure used in finance to evaluate the shape of the probability distribution of returns for an investment portfolio or asset over a defined time period. It assesses the “tailedness” of the return distribution, indicating whether returns have fatter or thinner tails compared to a normal distribution. Kurtosis plays a critical role in risk assessment by revealing the potential presence of extreme outliers or the likelihood of heavy tails in the return data. This information aids investors and analysts in understanding the degree of risk associated with an investment and assists in making more informed decisions regarding risk tolerance. In essence, kurtosis serves as a valuable tool for comprehending the distribution characteristics of returns, offering insights into the potential for rare but significant events in the financial markets. Find the documentation [here](https://www.jeroenbouma.com/projects/financetoolkit/docs/risk#get_kurtosis).

</details>

## Technical Indicators

The Technicals Module contains 30+ Technical Indicators that can be used to analyse companies. These ratios are divided into 4 categories which are breadth, momentum, overlap and volatility. Each indicator is calculated using the data from the Toolkit module. **Find the Notebook [here](https://www.jeroenbouma.com/projects/financetoolkit/technicals-module) and the documentation [here](https://www.jeroenbouma.com/projects/financetoolkit/docs/technicals) which includes an explanation about the indicator, the parameters and an example.**

<details>
    <summary><b>Breadth Indicators 💨</b></summary>

Breadth indicators are mathematical formulas that measure the number of advancing and declining stocks, and/or their volume, to calculate the participation in a stock index's price movements.

All technical indicators can be called by using `get_` or `collect_` to get a single indicator or to obtain all indicators of the category respectively. E.g. `get_mcclellan_oscillator` or `collect_breadth_indicators`. As an example:

```python
from financetoolkit import Toolkit

toolkit = Toolkit(["AAPL", "TSLA"], api_key="FINANCIAL_MODELING_PREP_KEY")

# Collect all Technical Indicators
toolkit.ratios.collect_breadth_indicators()

# Get an Individual Indicator
toolkit.ratios.get_mcclellan_oscillator()
```

> **McClellan Oscillator**

The McClellan Oscillator is a breadth indicator that measures the difference between the exponential moving average of advancing stocks and the exponential moving average of declining stocks. Find the documentation [here](https://www.jeroenbouma.com/projects/financetoolkit/docs/technicals#get_mcclellan_oscillator).

> **Advancers/Decliners Ratio**

The Advancers/Decliners ratio is a breadth indicator that measures the number of advancing stocks (stocks with positive price changes) versus the number of declining stocks (stocks with negative price changes). Find the documentation [here](https://www.jeroenbouma.com/projects/financetoolkit/docs/technicals#get_advancers_decliners).

> **On-Balance Volume (OBV)**

The On-Balance Volume (OBV) is a technical indicator that uses volume flow to predict changes in stock price. It accumulates the volume on up days and subtracts the volume on down days. The resulting OBV line provides insights into the buying and selling pressure behind price movements. Find the documentation [here](https://www.jeroenbouma.com/projects/financetoolkit/docs/technicals#get_on_balance_volume).

> **Accumulation/Distribution Line (ADL)**

The Accumulation/Distribution Line is a technical indicator that evaluates the flow of money into or out of an asset. It takes into account both price and volume information to identify whether an asset is being accumulated (bought) or distributed (sold) by investors. Find the documentation [here](https://www.jeroenbouma.com/projects/financetoolkit/docs/technicals#get_accumulation_distribution_line).

> **Chaikin Oscillator**

The Chaikin Oscillator is a momentum-based indicator that combines price and volume to help identify potential trends and reversals in the market. It is calculated as the difference between the 3-day and 10-day Accumulation/Distribution Line. Find the documentation [here](https://www.jeroenbouma.com/projects/financetoolkit/docs/technicals#get_chaikin_oscillator).

</details>

<details>
    <summary><b>Momentum Indicators ⏱️</b></summary>

Momentrum indicators are technical analysis tools used to determine the strength or weakness of a stock's price. Momentum measures the rate of the rise or fall of stock prices. Common momentum indicators include the relative strength index (RSI) and moving average convergence divergence (MACD).

All technical indicators can be called by using `get_` or `collect_` to get a single indicator or to obtain all indicators of the category respectively. E.g. `get_williams_percent_r` or `collect_momentum_indicators`. As an example:

```python
from financetoolkit import Toolkit

toolkit = Toolkit(["AAPL", "TSLA"], api_key="FINANCIAL_MODELING_PREP_KEY")

# Collect all Technical Indicators
toolkit.ratios.collect_momentum_indicators()

# Get an Individual Indicator
toolkit.ratios.get_williams_percent_r()
```

> **Money Flow Index**

The Money Flow Index is a momentum indicator that measures the strength and direction of money flowing in and out of a security by considering both price and volume. Find the documentation [here](https://www.jeroenbouma.com/projects/financetoolkit/docs/technicals#get_money_flow_index).

> **Williams %R**

The Williams %R is a momentum indicator that measures the level of the close price relative to the high-low range over a certain number of periods. Find the documentation [here](https://www.jeroenbouma.com/projects/financetoolkit/docs/technicals#get_williams_percent_r).

> **Aroon Indicator**

The Aroon Indicator is an oscillator that measures the strength of a trend and the likelihood of its continuation or reversal. Find the documentation [here](https://www.jeroenbouma.com/projects/financetoolkit/docs/technicals#get_aroon_indicator).

> **Commodity Channel Index**

The Commodity Channel Index is an oscillator that measures the current price level relative to an average price level over a specified period. Find the documentation [here](https://www.jeroenbouma.com/projects/financetoolkit/docs/technicals#get_commodity_channel_index).

> **Relative Vigor Index**

The Relative Vigor Index is an oscillator that measures the conviction of a current price trend using the relationship between closing and opening prices. Find the documentation [here](https://www.jeroenbouma.com/projects/financetoolkit/docs/technicals#get_relative_vigor_index).

> **Force Index**

The Force Index is an indicator that measures the strength behind price movements. Find the documentation [here](https://www.jeroenbouma.com/projects/financetoolkit/docs/technicals#get_force_index).

> **Ultimate Oscillator**

The Ultimate Oscillator is a momentum oscillator that combines short-, mid-term, and long-term price momentum into a single value. Find the documentation [here](https://www.jeroenbouma.com/projects/financetoolkit/docs/technicals#get_ultimate_oscillator).

> **Percentage Price Oscillator**

The Percentage Price Oscillator (PPO) is a momentum oscillator that measures the difference between two moving averages as a percentage of the longer moving average. Find the documentation [here](https://www.jeroenbouma.com/projects/financetoolkit/docs/technicals#get_percentage_price_oscillator).

> **Detrended Price Oscillator**

The Detrended Price Oscillator (DPO) is an indicator that helps identify short-term cycles by removing longer-term trends from prices. Find the documentation [here](https://www.jeroenbouma.com/projects/financetoolkit/docs/technicals#get_detrended_price_oscillator).

> **Average Directional Index (ADX)**

The Average Directional Index (ADX) is an indicator that measures the strength of a trend, whether it’s an uptrend or a downtrend. Find the documentation [here](https://www.jeroenbouma.com/projects/financetoolkit/docs/technicals#get_average_directional_index).

> **Chande Momentum Oscillator (CMO)**

The Chande Momentum Oscillator is an indicator that measures the momentum of a price series and identifies overbought and oversold conditions. Find the documentation [here](https://www.jeroenbouma.com/projects/financetoolkit/docs/technicals#get_chande_momentum_oscillator).

> **Ichimoku Cloud**

The Ichimoku Cloud, also known as the Ichimoku Kinko Hyo, is a versatile indicator that defines support and resistance, identifies trend direction, gauges momentum, and provides trading signals. Find the documentation [here](https://www.jeroenbouma.com/projects/financetoolkit/docs/technicals#get_ichimoku_cloud).

> **Stochastic Oscillator**

The Stochastic Oscillator is a momentum indicator that shows the location of the close relative to the high-low range over a set number of periods. It consists of the %K line (fast) and the %D line (slow). Find the documentation [here](https://www.jeroenbouma.com/projects/financetoolkit/docs/technicals#get_stochastic_oscillator).

> **Moving Average Convergence Divergence (MACD)**

The Moving Average Convergence Divergence (MACD) is a trend-following momentum indicator that shows the relationship between two moving averages of a security’s price. It consists of the MACD line, signal line, and MACD histogram. Find the documentation [here](https://www.jeroenbouma.com/projects/financetoolkit/docs/technicals#get_moving_average_convergence_divergence).

> **Relative Strength Index (RSI)**

The Relative Strength Index (RSI) is a momentum oscillator that measures the speed and change of price movements. It ranges from 0 to 100 and is used to identify overbought or oversold conditions in an asset’s price. Find the documentation [here](https://www.jeroenbouma.com/projects/financetoolkit/docs/technicals#get_relative_strength_index).

> **Balance of Power (BOP)**

The Balance of Power (BOP) indicator measures the strength of buyers versus sellers in the market. It relates the price change to the change in the asset’s trading range. Find the documentation [here](https://www.jeroenbouma.com/projects/financetoolkit/docs/technicals#get_balance_of_power).

</details>

<details>
    <summary><b>Overlap Indicators 🌈</b></summary>

Overlap indicators are technical analysis tools that use the same scale as prices on a chart. They are plotted directly on top of the price chart and provide insights into the price action of an asset.

All technical indicators can be called by using `get_` or `collect_` to get a single indicator or to obtain all indicators of the category respectively. E.g. `get_trix` or `collect_overlap_indicators`. As an example:

```python
from financetoolkit import Toolkit

toolkit = Toolkit(["AAPL", "TSLA"], api_key="FINANCIAL_MODELING_PREP_KEY")

# Collect all Technical Indicators
toolkit.ratios.collect_overlap_indicators()

# Get an Individual Indicator
toolkit.ratios.get_trix()
```

> **Simple Moving Average (SMA)**

The Moving Average (MA) is a commonly used technical indicator that smooths out price data by calculating the average price over a specified number of periods. Find the documentation [here](https://www.jeroenbouma.com/projects/financetoolkit/docs/technicals#get_moving_average).

> **Exponential Moving Average (EMA)**

EMA is a technical indicator that gives more weight to recent price data, providing a smoothed moving average that reacts faster to price changes. Find the documentation [here](https://www.jeroenbouma.com/projects/financetoolkit/docs/technicals#get_exponential_moving_average).

> **Double Exponential Moving Average (DEMA)**

DEMA is a technical indicator that attempts to reduce the lag from traditional moving averages by using a combination of two exponential moving averages. Find the documentation [here](https://www.jeroenbouma.com/projects/financetoolkit/docs/technicals#get_double_exponential_moving_average).

> **Triple Exponential Moving Average (TRIX)**

Trix is a momentum oscillator that calculates the percentage rate of change of a triple exponentially smoothed moving average. It helps identify overbought and oversold conditions in a market. Find the documentation [here](https://www.jeroenbouma.com/projects/financetoolkit/docs/technicals#get_trix).

> **Triangular Moving Average (TMA)**

The Triangular Moving Average (TMA) is a smoothed version of the Simple Moving Average (SMA) that uses multiple SMAs to reduce noise and provide a smoother trendline. Find the documentation [here](https://www.jeroenbouma.com/projects/financetoolkit/docs/technicals#get_triangular_moving_average).

</details>

<details>
    <summary><b>Volatility Indicators ⚠️</b></summary>

Volatility indicators are technical analysis tools that measure the volatility of an asset’s price movements. They are used to identify potential breakouts and reversals in the market.

All technical indicators can be called by using `get_` or `collect_` to get a single indicator or to obtain all indicators of the category respectively. E.g. `get_true_range` or `collect_volatility_indicators`. As an example:

```python
from financetoolkit import Toolkit

toolkit = Toolkit(["AAPL", "TSLA"], api_key="FINANCIAL_MODELING_PREP_KEY")

# Collect all Technical Indicators
toolkit.ratios.collect_volatility_indicators()

# Get an Individual Indicator
toolkit.ratios.get_true_range()
```

> **True Range (TR)**

The True Range (TR) is a measure of market volatility that considers the differences between the high and low prices and the previous closing price. It provides insights into the price movement of an asset. Find the documentation [here](https://www.jeroenbouma.com/projects/financetoolkit/docs/technicals#get_true_range).

> **Average True Range (ATR)**

The Average True Range (ATR) is a technical indicator that measures the volatility of an asset’s price movements over a specified number of periods. It provides insights into the potential price range of an asset, which can help traders and investors make more informed decisions. Find the documentation [here](https://www.jeroenbouma.com/projects/financetoolkit/docs/technicals#get_average_true_range).

> **Keltners Channels**

The Keltner Channels are a technical indicator that uses volatility to identify potential breakouts and reversals in the market. They consist of an upper band, lower band, and middle line. Find the documentation [here](https://www.jeroenbouma.com/projects/financetoolkit/docs/technicals#get_keltner_channels).

> **Bollinger Bands**

Bollinger Bands are a volatility indicator that consists of three lines: an upper band, a middle band (simple moving average), and a lower band. The upper and lower bands are calculated as the moving average plus and minus a specified number of standard deviations, respectively. Find the documentation [here](https://www.jeroenbouma.com/projects/financetoolkit/docs/technicals#get_bollinger_bands).

</details>

## Fixed Income

The Fixed Income module contains a wide variety of fixed income related calculations such as the Effective Yield, the Macaulay Duration, the Modified Duration Convexity, the Yield to Maturity and models such as Black and Bachelier to valuate derivative instruments such as Swaptions. This module can be called directly via the Toolkit but also separately if desired through `from financetoolkit import FixedIncome`. **Find the Notebook [here](https://www.jeroenbouma.com/projects/financetoolkit/fixedincome-module) and the documentation [here](https://www.jeroenbouma.com/projects/financetoolkit/docs/fixedincome) which includes an explanation about each indicator, the parameters and an example.**

<details>
    <summary><b>Bond Valuations</b></summary>
The Bond Valuations section contains a variety of metrics to evaluate the performance of bonds. These metrics include Present Value calculations, the Effective Yield, the Macaulay and Modified Duration and convexity.

All bond valuations can be called by using `get_` to get a single valuation. E.g. `get_present_value` or `get_duration`. As an example:

```python
from financetoolkit import FixedIncome

fixedincome = FixedIncome()

fixedincome.get_present_value()
```

> **Bond Statistics**

The bond statistics contains a variety of different metrics to evaluate a bond. These include:

- **Par Value:** The face value of the bond.
- **Coupon Rate:** The annual coupon rate (in decimal).
- **Years to Maturity:** The number of years until the bond matures.
- **Yield to Maturity:** The yield to maturity of the bond (in decimal).
- **Frequency:** The number of coupon payments per year.
- **Present Value:** The present value of the bond.
- **Current Yield:** The annual coupon payment divided by the bond price.
- **Effective Yield:** The return on a bond that has its interest payments (or coupons) reinvested at the same rate by the bondholder.
- **Macaulay's Duration:** The weighted average time to receive the bond's cash flows.
- **Modified Duration:** The Macaulay's duration divided by 1 plus the yield to maturity.
- **Effective Duration:** The percentage change in the bond price for a 1% change in the yield to maturity.
- **Dollar Duration:** The modified duration multiplied by the bond price.
- **DV01:** The dollar value of a 0.01% change in yield to maturity.
- **Convexity:** The second derivative of the bond price with respect to the yield to maturity.

It gives a complete overview of the bond's performance. Find the documentation [here](https://www.jeroenbouma.com/projects/financetoolkit/docs/fixedincome#get_bond_statistics) and an example below which shows the bond statistics for six different bonds using this functionality.

|                     |   Bond 1 |   Bond 2 |   Bond 3 |    Bond 4 |   Bond 5 |   Bond 6 |
|:--------------------|---------:|---------:|---------:|----------:|---------:|---------:|
| Par Value           | 100      | 250      |  50      | 1000      |  85      | 320      |
| Coupon Rate         |   0.05   |   0.02   |   0.075  |    0      |   0.15   |   0.015  |
| Years to Maturity   |   5      |  10      |   2      |   10      |   3      |   1      |
| Yield to Maturity   |   0.08   |   0.021  |   0.03   |    0      |   0.16   |   0.04   |
| Frequency           |   1      |   1      |   4      |    1      |   2      |  12      |
| Present Value       |  88.0219 | 247.766  |  54.3518 | 1000      |  83.0353 | 312.171  |
| Current Yield       |   0.0568 |   0.0202 |   0.069  |    0      |   0.1535 |   0.0154 |
| Effective Yield     |   0.05   |   0.02   |   0.0771 |    0      |   0.1556 |   0.0151 |
| Macaulay's Duration |   4.5116 |   9.1576 |   1.8849 |   10      |   2.5667 |   0.9932 |
| Modified Duration   |   4.1774 |   8.9693 |   1.8709 |   10      |   2.3766 |   0.9899 |
| Effective Duration  |   4.0677 |   8.5181 |   1.8477 |    9.4713 |   2.2952 |   0.9844 |
| Dollar Duration     |   3.677  |  22.2228 |   1.0168 |  100      |   1.9734 |   3.0902 |
| DV01                |   0.0004 |   0.0022 |   0      |    0.01   |   0.0001 |   0      |
| Convexity           |  22.4017 |  93.7509 |   4.0849 |  110      |   7.0923 |   1.0662 |

> **Present Value**

The bond price is the present value of the bond's future cash flows. It is calculated by discounting the bond's coupon payments and principal repayment to the present value using the bond's yield to maturity. The present value is depicted over a variety of coupon rates and years of maturities. Find the documentation [here](https://www.jeroenbouma.com/projects/financetoolkit/docs/fixedincome#get_bond_price).

> **Duration**

The bond duration is a measure of the bond's sensitivity to changes in interest rates. It is the weighted average of the bond's cash flows, where the weights are the present value of each cash flow divided by the bond's price. It is possible to calculate the following durations:

- **Macaulay's Duration:** The weighted average time to receive the bond's cash flows.
- **Modified Duration:** The Macaulay's duration divided by 1 plus the yield to maturity.
- **Effective Duration:** The percentage change in the bond price for a 1% change in the yield to maturity.
- **Dollar Duration:** The modified duration multiplied by the bond price.

The duration values are depicted over a variety of coupon rates and years of maturities. Find the documentation [here](https://www.jeroenbouma.com/projects/financetoolkit/docs/fixedincome#get_bond_duration).

> **Yield to Maturity**

The Yield to Maturity (YTM) is the total return anticipated on a bond if it is held until it matures. It is the internal rate of return of an investment in a bond if the investor holds the bond until maturity and receives all payments as scheduled. The yield to maturity is depicted over a variety of coupon rates and years of maturities. Find the documentation [here](https://www.jeroenbouma.com/projects/financetoolkit/docs/fixedincome#get_yield_to_maturity).

</details>

<details>
    <summary><b>Derivative Valuations</b></summary>
The Derivative Valuations section contains a variety of models that can be used to value derivative instruments such as Swaptions. These models include the Black Model and the Bachelier Model.

All derivative valuations can be called by using `get_` to get a single valuation. E.g. `get_derivative_price`. As an example:

```python
from financetoolkit import FixedIncome

fixedincome = FixedIncome()

fixedincome.get_derivative_price(model_type="black")
```

> **Black Model**

The Black Model is a mathematical model used to calculate the price of European-style options. It is based on the Black-Scholes model but is used for interest rate options. The Black Model is used to value interest rate options, such as caps, floors, and swaptions. Find the documentation [here](https://www.jeroenbouma.com/projects/financetoolkit/docs/fixedincome#get_derivative_price).

> **Bachelier Model**

The Bachelier Model is a mathematical model used to calculate the price of European-style options. It is based on the normal distribution and is used for interest rate options as opposed to the Black model which uses a log-normal distribution. The Bachelier Model is used to value interest rate options, such as caps, floors, and swaptions. Find the documentation [here](https://www.jeroenbouma.com/projects/financetoolkit/docs/fixedincome#get_derivative_price).

</details>

<details>
    <summary><b>Central Banks</b></summary>

The central bank metrics revolve around the interest rates of the European Central Bank (ECB) and the Federal Reserve (FED). This includes the main refinancing operations, marginal lending facility, deposit facility, effective federal funds rate, overnight bank funding rate, tri-party general collateral rate, broad general collateral rate and secured overnight financing rate.

All central bank metrics can be called by using `get_` to get a single metric. E.g. `get_european_central_bank_rates` or `get_federal_reserve_rates`. As an example:

```python
from financetoolkit import FixedIncome

fixedincome = FixedIncome()

fixedincome.get_european_central_bank_rates()
```

> **Main Refinancing Operations**

The main refinancing operations (MRO) rate is the interest rate banks pay when they borrow money from the ECB for one week. When they do this, they have to provide collateral to guarantee that the money will be paid back. Find the documentation [here](https://www.jeroenbouma.com/projects/financetoolkit/docs/fixedincome#get_european_central_bank_rates).


> **Marginal Lending Facility**

The marginal lending facility rate is the interest rate banks pay when they borrow from the ECB overnight. When they do this, they have to provide collateral, for example securities, to guarantee that the money will be paid back. Find the documentation [here](https://www.jeroenbouma.com/projects/financetoolkit/docs/fixedincome#get_european_central_bank_rates).

> **Deposit Facility**

The deposit facility rate is one of the three interest rates the ECB sets every six weeks as part of its monetary policy. The rate defines the interest banks receive for depositing money with the central bank overnight. Find the documentation [here](https://www.jeroenbouma.com/projects/financetoolkit/docs/fixedincome#get_european_central_bank_rates).

> **Euribor Rates**

The Euro Interbank Offered Rate (Euribor) is a daily reference rate based on the averaged interest rates at which Eurozone banks offer to lend unsecured funds to other banks in the euro wholesale money market. It is widely used as the base rate for a variety of financial products, including mortgages, savings accounts, and derivatives. Find the documentation [here](https://www.jeroenbouma.com/projects/financetoolkit/docs/fixedincome#get_euribor_rates).

> **Effective Federal Funds Rate**

The effective federal funds rate (EFFR) is calculated as a volume-weighted median of overnight federal funds transactions reported in the FR 2420 Report of Selected Money Market Rates. Find the documentation [here](https://www.jeroenbouma.com/projects/financetoolkit/docs/fixedincome#get_federal_reserve_rates).

> **Overnight Bank Funding Rate**

The overnight bank funding rate (OBFR) is calculated as a volume-weighted median of overnight federal funds transactions, Eurodollar transactions, and the domestic deposits reported as “Selected Deposits” in the FR 2420 Report. Find the documentation [here](https://www.jeroenbouma.com/projects/financetoolkit/docs/fixedincome#get_federal_reserve_rates).

> **Tri-Party General Collateral Rate**

The TGCR is calculated as a volume-weighted median of transaction-level tri-party repo data collected from the Bank of New York Mellon. Find the documentation [here](https://www.jeroenbouma.com/projects/financetoolkit/docs/fixedincome#get_federal_reserve_rates).

> **Broad General Collateral Rate**

The BGCR is calculated as a volume-weighted median of transaction-level tri-party repo data collected from the Bank of New York Mellon as well as GCF Repo transaction data obtained from the U.S. Department of the Treasury’s Office of Financial Research (OFR). Find the documentation [here](https://www.jeroenbouma.com/projects/financetoolkit/docs/fixedincome#get_federal_reserve_rates).

> **Secured Overnight Financing Rate (SOFR)**

The SOFR is calculated as a volume-weighted median of transaction-level tri-party repo data collected from the Bank of New York Mellon as well as GCF Repo transaction data and data on bilateral Treasury repo transactions cleared through FICC’s DVP service, which are obtained from the U.S. Department of the Treasury’s Office of Financial Research (OFR). Find the documentation [here](https://www.jeroenbouma.com/projects/financetoolkit/docs/fixedincome#get_federal_reserve_rates).

</details>

<details>
    <summary><b>Government Bonds</b></summary>

It is possible to view both short-term (3-month) and long-term (10-year) interest rates for each of the available countries. These rates relate to the interest rates at which countries issue government bonds and are used as a benchmark for other interest rates in the economy. For example, the German government bond yield is an overall indicator of the European economy.

These interest rates can be obtained with `get_government_bond_yield`. As an example:

```python
from financetoolkit import FixedIncome

fixedincome = FixedIncome()

fixedincome.get_government_bond_yield()
```

> **Long Term Interest Rates (10 year)**

Long-term interest rates refer to government bonds maturing in ten years. Rates are mainly determined by the price charged by the lender, the risk from the borrower and the fall in the capital value. Long-term interest rates are generally averages of daily rates, measured as a percentage. These interest rates are implied by the prices at which the government bonds are traded on financial markets, not the interest rates at which the loans were issued.

In all cases, they refer to bonds whose capital repayment is guaranteed by governments. Long-term interest rates are one of the determinants of business investment. Low long term interest rates encourage investment in new equipment and high interest rates discourage it. Investment is, in turn, a major source of economic growth. Find the documentation [here](https://www.jeroenbouma.com/projects/financetoolkit/docs/fixedincome#get_government_bond_yield).

> **Short Term Interest Rates (3 month)**

Short-term interest rates are the rates at which short-term borrowings are effected between financial institutions or the rate at which short-term government paper is issued or traded in the market. Short-term interest rates are generally averages of daily rates, measured as a percentage.

Short-term interest rates are based on three-month money market rates where available. Typical standardised names are “money market rate” and “treasury bill rate”. Find the documentation [here](https://www.jeroenbouma.com/projects/financetoolkit/docs/fixedincome#get_government_bond_yield).

</details>

<details>
    <summary><b>Corporate Bonds</b></summary>

The Corporate Bonds section features the widely used ICE BofA benchmarks which include option-adjusted spreads, effective yields and the total returns. It is possible to view both the indices of the ratings (AAA, AA, A, BBB, BB, B and CCC) and the maturities (1-3 years, 3-5 years, 5-7 years, 7-10 years, 10-15 years, 15-30 years and 30+ years).

All corporate bond metrics can be called by using `get_` to get a single metric. E.g. `get_ice_bofa_option_adjusted_spread` or `get_ice_bofa_yield_to_worst`. As an example:

```python
from financetoolkit import FixedIncome

fixedincome = FixedIncome()

fixedincome.get_ice_bofa_option_adjusted_spread()
```

> **Option-Adjusted Spread (OAS)**

The Option-Adjusted Spread (OAS) is the spread relative to a risk-free interest rate, usually measured in basis points (bp), that equates the theoretical present value of a series of uncertain cash flows to the market price of a fixed-income investment. The spread is added to the risk-free rate to compensate for the uncertainty of the cash flows. Find the documentation [here](https://www.jeroenbouma.com/projects/financetoolkit/docs/fixedincome#get_ice_bofa_option_adjusted_spread).

> **Effective Yield**

The Effective Yield is the yield of a bond, calculated by dividing the bond's coupon payments by its market price. The effective yield is not the same as the stated yield, which is the yield on the bond's coupon payments divided by the bond's principal value. The effective yield is a more accurate measure of a bond's return, as it takes into account the fact that the investor will not hold the bond to maturity and will likely sell it before it matures. Find the documentation [here](https://www.jeroenbouma.com/projects/financetoolkit/docs/fixedincome#get_ice_bofa_effective_yield).

> **Total Return**

The total return is the actual rate of return of an investment or a pool of investments over a given evaluation period. Total return includes interest, capital gains, dividends and distributions realized over a given period of time. Find the documentation [here](https://www.jeroenbouma.com/projects/financetoolkit/docs/fixedincome#get_ice_bofa_total_return).

> **Yield to Worst**

Yield to worst is the lowest potential yield that a bond can generate without the issuer defaulting. The standard US convention for this series is to use semi-annual coupon payments, whereas the standard in the foreign markets is to use coupon payments with frequencies of annual, semi-annual, quarterly, and monthly. Find the documentation [here](https://www.jeroenbouma.com/projects/financetoolkit/docs/fixedincome#get_ice_bofa_yield_to_worst).

</details>

## Key Economic Indicators

The Economics Module contains a variety of Key Economic Indicators that help in understanding the health and performance of more than 60 different countries. This module can be called directly via the Toolkit but also separately if desired through `from financetoolkit import Economics`. **Find the Notebook [here](https://www.jeroenbouma.com/projects/financetoolkit/economics-module) and the documentation [here](https://www.jeroenbouma.com/projects/financetoolkit/docs/economics) which includes an explanation about each indicator, the parameters and an example.**

<details>
    <summary><b>Government 💵</b></summary>

The government metrics revolve around the government debt, the government budget, the government revenue, the government spending and the government surplus or deficit. These metrics are important to understand the financial health of a country and its ability to meet its financial obligations.

All economy metrics can be called by using `get_` to get a single metric. E.g. `get_gross_domestic_product` or `get_fixed_investment_to_gdp_ratio`. As an example:

```python
from financetoolkit import Economics

economics = Economics()

economics.get_gross_domestic_product()
```

> **Gross Domestic Product (GDP)**

The Gross Domestic Product is the total value of goods produced and services provided in a country during one year. The data is available in two forms: compared to the previous year’s value or compared to the previous period. The year on year data is the GDP compared to the same quarter in the previous year. The quarter on quarter data is the GDP compared to the previous quarter. Find the documentation [here](https://www.jeroenbouma.com/projects/financetoolkit/docs/economics#get_gross_domestic_product).

Next to the OECD source for GDP, it is also possible to collect data from GMDB, the Global Macro Database, by setting `gmdb_source` to `True`. For more information please have a look here: https://github.com/KMueller-Lab/Global-Macro-Database

The Gross Domestic Deflator is a measure of the price of all new, domestically produced, final goods and services in an economy. It is calculated by dividing the nominal GDP by the real GDP and multiplying by 100. The GDP deflator is a measure of the level of prices of all new, domestically produced, final goods and services in an economy. Find the documentation [here](https://www.jeroenbouma.com/projects/financetoolkit/docs/economics#get_gross_domestic_product_deflator).

> **Total Consumption**

The total consumption is the sum of all consumption expenditures in an economy. It is calculated by adding up the consumption expenditures of households, businesses, and the government. Find the documentation [here](https://www.jeroenbouma.com/projects/financetoolkit/docs/economics#get_total_consumption).

It is also possible to retrieve the total consumption to GDP ratio which is the total consumption divided by the GDP. Find the documentation [here](https://www.jeroenbouma.com/projects/financetoolkit/docs/economics#get_total_consumption_to_gdp_ratio).

> **Investment**

The investment is the sum of all expenditures on capital goods in an economy. It is calculated by adding up the expenditures on fixed assets, such as machinery, equipment, and buildings. Find the documentation [here](https://www.jeroenbouma.com/projects/financetoolkit/docs/economics#get_investment).

It is also possible to retrieve the investment to GDP ratio which is the investment divided by the GDP. Find the documentation [here](https://www.jeroenbouma.com/projects/financetoolkit/docs/economics#get_investment_to_gdp_ratio).

> **Fixed Investment**

The fixed investment is the sum of all expenditures on fixed assets in an economy. It is calculated by adding up the expenditures on machinery, equipment, and buildings. Find the documentation [here](https://www.jeroenbouma.com/projects/financetoolkit/docs/economics#get_fixed_investment).

It is also possible to retrieve the fixed investment to GDP ratio which is the fixed investment divided by the GDP. Find the documentation [here](https://www.jeroenbouma.com/projects/financetoolkit/docs/economics#get_fixed_investment_to_gdp_ratio).

> **Exports**

The exports are the total value of goods and services produced in an economy and sold to other countries. It is calculated by adding up the value of all goods and services exported by a country. Find the documentation [here](https://www.jeroenbouma.com/projects/financetoolkit/docs/economics#get_exports).

It is also possible to retrieve the exports to GDP ratio which is the exports divided by the GDP. Find the documentation [here](https://www.jeroenbouma.com/projects/financetoolkit/docs/economics#get_exports_to_gdp_ratio).

> **Imports**

The imports are the total value of goods and services produced in other countries and sold in an economy. It is calculated by adding up the value of all goods and services imported by a country. Find the documentation [here](https://www.jeroenbouma.com/projects/financetoolkit/docs/economics#get_imports).

It is also possible to retrieve the imports to GDP ratio which is the imports divided by the GDP. Find the documentation [here](https://www.jeroenbouma.com/projects/financetoolkit/docs/economics#get_imports_to_gdp_ratio).

> **Current Account Balance**

The current account balance is the sum of the balance of trade (exports minus imports of goods and services), net factor income (such as interest and dividends) and net transfer payments (such as foreign aid). Find the documentation [here](https://www.jeroenbouma.com/projects/financetoolkit/docs/economics#get_current_account_balance).

It is also possible to retrieve the current account balance to GDP ratio which is the current account balance divided by the GDP. Find the documentation [here](https://www.jeroenbouma.com/projects/financetoolkit/docs/economics#get_current_account_balance_to_gdp_ratio).

> **Government Debt**

The government debt is the total amount of money that a government owes to its creditors. It is calculated by adding up the value of all outstanding government bonds and other debt instruments. Find the documentation [here](https://www.jeroenbouma.com/projects/financetoolkit/docs/economics#get_government_debt).

It is also possible to retrieve the government debt to GDP ratio which is the government debt divided by the GDP. Find the documentation [here](https://www.jeroenbouma.com/projects/financetoolkit/docs/economics#get_government_debt_to_gdp_ratio).

> **Government Revenue**

The government revenue is the total amount of money that a government collects from taxes and other sources. It is calculated by adding up the value of all tax revenues and other sources of income. Find the documentation [here](https://www.jeroenbouma.com/projects/financetoolkit/docs/economics#get_government_revenue).

It is also possible to retrieve the government revenue to GDP ratio which is the government revenue divided by the GDP. Find the documentation [here](https://www.jeroenbouma.com/projects/financetoolkit/docs/economics#get_government_revenue_to_gdp_ratio).

> **Government Tax Revenue**

The government tax revenue is the total amount of money that a government collects from taxes. It is calculated by adding up the value of all tax revenues. Find the documentation [here](https://www.jeroenbouma.com/projects/financetoolkit/docs/economics#get_government_tax_revenue).

It is also possible to retrieve the government tax revenue to GDP ratio which is the government tax revenue divided by the GDP. Find the documentation [here](https://www.jeroenbouma.com/projects/financetoolkit/docs/economics#get_government_tax_revenue_to_gdp_ratio).

> **Government Expenditure**

The government expenditure is the total amount of money that a government spends on goods and services. It is calculated by adding up the value of all government expenditures. Find the documentation [here](https://www.jeroenbouma.com/projects/financetoolkit/docs/economics#get_government_expenditure).

It is also possible to retrieve the government expenditure to GDP ratio which is the government expenditure divided by the GDP. Find the documentation [here](https://www.jeroenbouma.com/projects/financetoolkit/docs/economics#get_government_expenditure_to_gdp_ratio).

> **Government Deficit**

The government deficit is the difference between government revenue and government expenditure. It is calculated by subtracting government expenditure from government revenue. Find the documentation [here](https://www.jeroenbouma.com/projects/financetoolkit/docs/economics#get_government_deficit).

It is also possible to retrieve the government deficit to GDP ratio which is the government deficit divided by the GDP. Find the documentation [here](https://www.jeroenbouma.com/projects/financetoolkit/docs/economics#get_government_deficit_to_gdp_ratio).

> **Trust in Government**

Trust in government refers to the share of people who report having confidence in the national government. The data shown reflect the share of respondents answering “yes” (the other response categories being “no”, and “dont know”) to the survey question: “In this country, do you have confidence in… national government? The sample is ex ante designed to be nationally representative of the population aged 15 and over. This indicator is measured as a percentage of all survey respondents. Find the documentation [here](https://www.jeroenbouma.com/projects/financetoolkit/docs/economics#get_trust_in_government).

</details>

<details>
    <summary><b>Economy 🌎</b></summary>

The economy metrics revolve around the consumer confidence index, the business confidence index, the composite leading indicator, the house prices, the rent prices and the share prices. These metrics are important to understand the overall economic performance of a country.

All economy metrics can be called by using `get_` to get a single metric. E.g. `get_consumer_confidence_index` or `get_share_prices`. As an example:

```python
from financetoolkit import Economics

economics = Economics()

economics.get_consumer_confidence_index()
```

> **Consumer Price Index (CPI)**

The Consumer Price Index (CPI) is a measure of the average change over time in the prices paid by urban consumers for a market basket of consumer goods and services. The CPI is calculated by taking price changes for each item in the predetermined basket of goods and averaging them. Find the documentation [here](https://www.jeroenbouma.com/projects/financetoolkit/docs/economics#get_consumer_price_index).

> **Inflation Rate**

The inflation rate is the percentage change in the price level of goods and services over a period of time. It is calculated by taking the percentage change in the Consumer Price Index (CPI) over a period of time. Find the documentation [here](https://www.jeroenbouma.com/projects/financetoolkit/docs/economics#get_inflation_rate).

> **Consumer Confidence Index (CCI)**

This consumer confidence indicator provides an indication of future developments of households consumption and saving, based upon answers regarding their expected financial situation, their sentiment about the general economic situation, unemployment and capability of savings.

An indicator above 100 signals a boost in the consumers’ confidence towards the future economic situation, as a consequence of which they are less prone to save, and more inclined to spend money on major purchases in the next 12 months. Values below 100 indicate a pessimistic attitude towards future developments in the economy, possibly resulting in a tendency to save more and consume less. Find the documentation [here](https://www.jeroenbouma.com/projects/financetoolkit/docs/economics#get_consumer_confidence_index).

> **Business Confidence Index (BCI)**

This business confidence indicator provides information on future developments, based upon opinion surveys on developments in production, orders and stocks of finished goods in the industry sector. It can be used to monitor output growth and to anticipate turning points in economic activity.

Numbers above 100 suggest an increased confidence in near future business performance, and numbers below 100 indicate pessimism towards future performance. Find the documentation [here](https://www.jeroenbouma.com/projects/financetoolkit/docs/economics#get_business_confidence_index).

> **Composite Leading Indicator (CLI)**

The composite leading indicator (CLI) is designed to provide early signals of turning points in business cycles showing fluctuation of the economic activity around its long term potential level. CLIs show short-term economic movements in qualitative rather than quantitative terms. Find the documentation [here](https://www.jeroenbouma.com/projects/financetoolkit/docs/economics#get_composite_leading_indicator).

> **House Prices**

In most cases, the nominal house price index covers the sales of newly-built and existing dwellings, following the recommendations from the RPPI (Residential Property Prices Indices) manual.

The real house price index is given by the ratio of the nominal house price index to the consumers’ expenditure deflator in each country from the OECD national accounts database. Both indices are seasonally adjusted. Find the documentation [here](https://www.jeroenbouma.com/projects/financetoolkit/docs/economics#get_house_prices).

> **Rent Prices**

The price to rent ratio is the nominal house price index divided by the housing rent price index and can be considered as a measure of the profitability of house ownership. Find the documentation [here](https://www.jeroenbouma.com/projects/financetoolkit/docs/economics#get_rent_prices).

> **Share Prices**

Share price indices are calculated from the prices of common shares of companies traded on national or foreign stock exchanges. They are usually determined by the stock exchange, using the closing daily values for the monthly data, and normally expressed as simple arithmetic averages of the daily data.

A share price index measures how the value of the stocks in the index is changing, a share return index tells the investor what their “return” is, meaning how much money they would make as a result of investing in that basket of shares.

A price index measures changes in the market capitalisation of the basket of shares in the index whereas a return index adds on to the price index the value of dividend payments, assuming they are re-invested in the same stocks. Occasionally agencies such as central banks will compile share indices. Find the documentation [here](https://www.jeroenbouma.com/projects/financetoolkit/docs/economics#get_share_prices).

> **Exchange Rates**

Exchange rates are defined as the price of one country’s’ currency in relation to another country’s currency. This indicator is measured in terms of national currency per US dollar. Find the documentation [here](https://www.jeroenbouma.com/projects/financetoolkit/docs/economics#get_exchange_rates).

</details>

<details>
    <summary><b>Finance 💹</b></summary>

The finance metrics are related to the financial health of a country and include the long-term interest rate, the narrow and broad money supply, the central bank policy rate, the short-term interest rate and the long-term interest rate.

All finance metrics can be called by using `get_` to get a single metric. E.g. `get_money_supply` or `get_central_bank_policy_rate`. As an example:

```python
from financetoolkit import Economics

economics = Economics()

economics.get_money_supply()
```

> **Money Supply**

The money supply is the total amount of money in circulation in an economy. It is calculated by adding up the value of all currency in circulation, demand deposits, and other liquid assets. The money supply is an important indicator of the health of an economy, as it affects inflation, interest rates, and economic growth. Find the documentation [here](https://www.jeroenbouma.com/projects/financetoolkit/docs/economics#get_money_supply).

> **Central Bank Policy Rate**

The central bank policy rate is the interest rate set by a country's central bank. It is used to control inflation and stabilize the economy. The central bank policy rate is the rate at which the central bank lends money to other banks. Find the documentation [here](https://www.jeroenbouma.com/projects/financetoolkit/docs/economics#get_central_bank_policy_rate).

> **Long Term Interest Rates (10 year)**

Long-term interest rates refer to government bonds maturing in ten years. Rates are mainly determined by the price charged by the lender, the risk from the borrower and the fall in the capital value. Long-term interest rates are generally averages of daily rates, measured as a percentage. These interest rates are implied by the prices at which the government bonds are traded on financial markets, not the interest rates at which the loans were issued.

In all cases, they refer to bonds whose capital repayment is guaranteed by governments. Long-term interest rates are one of the determinants of business investment. Low long term interest rates encourage investment in new equipment and high interest rates discourage it. Investment is, in turn, a major source of economic growth. Find the documentation [here](https://www.jeroenbouma.com/projects/financetoolkit/docs/economics#get_long_term_interest_rate).

> **Short Term Interest Rates (3 month)**

Short-term interest rates are the rates at which short-term borrowings are effected between financial institutions or the rate at which short-term government paper is issued or traded in the market. Short-term interest rates are generally averages of daily rates, measured as a percentage.

Short-term interest rates are based on three-month money market rates where available. Typical standardised names are “money market rate” and “treasury bill rate”. Find the documentation [here](https://www.jeroenbouma.com/projects/financetoolkit/docs/economics#get_short_term_interest_rate).

</details>

<details>
    <summary><b>Environment 💚</b></summary>

The environment metrics revolve around renewable energy, environmental tax, greenhouse gas emissions, crude oil production and crude oil prices of countries. This includes the renewable energy as a percentage of total energy, environmental tax as a percentage of GDP, greenhouse gas emissions, crude oil production and crude oil prices.

All environment metrics can be called by using `get_` to get a single metric. E.g. `get_renewable_energy` or `get_carbon_footprint`. As an example:

```python
from financetoolkit import Economics

economics = Economics()

economics.get_renewable_energy()
```

> **Renewable Energy as % of Total Energy**

Renewable energy is defined as the contribution of renewables to total primary energy supply (TPES). Renewables include the primary energy equivalent of hydro (excluding pumped storage), geothermal, solar, wind, tide and wave sources.

Energy derived from solid biofuels, biogasoline, biodiesels, other liquid biofuels, biogases and the renewable fraction of municipal waste are also included. Biofuels are defined as fuels derived directly or indirectly from biomass (material obtained from living or recently living organisms).

This includes wood, vegetal waste (including wood waste and crops used for energy production), ethanol, animal materials/wastes and sulphite lyes. Municipal waste comprises wastes produced by the residential, commercial and public service sectors that are collected by local authorities for disposal in a central location for the production of heat and/or power. Find the documentation [here](https://www.jeroenbouma.com/projects/financetoolkit/docs/economics#get_renewable_energy).

> **Carbon Footprint**

The carbon footprint is a measure of the total amount of greenhouse gases produced to directly and indirectly support human activities, usually expressed in equivalent tons of carbon dioxide (CO2).

The carbon footprint is a subset of the ecological footprint and of the more comprehensive Life Cycle Assessment (LCA). An individual, nation, or organization's carbon footprint can be measured by undertaking a GHG emissions assessment or other calculative activities denoted as carbon accounting.

The data have been cross-validated and complemented with Revenue statistics from the OECD Tax statistics database and official national sources. Find the documentation [here](https://www.jeroenbouma.com/projects/financetoolkit/docs/economics#get_carbon_footprint).

</details>

<details>
    <summary><b>Jobs & Society 🗂️</b></summary>

The jobs metrics revolve around the unemployment rates, labour productivity and income inequality of countries. Society metrics include the population and poverty rates of countries. 

All job and society metrics can be called by using `get_` to get a single metric. E.g. `get_unemployment_rate` or `get_income_inequality`. As an example:

```python
from financetoolkit import Economics

economics = Economics()

economics.get_unemployment_rate()
```

> **Unemployment Rate**

The unemployed are people of working age who are without work, are available for work, and have taken specific steps to find work. The uniform application of this definition results in estimates of unemployment rates that are more internationally comparable than estimates based on national definitions of unemployment.

This indicator is measured in numbers of unemployed people as a percentage of the labour force and it is seasonally adjusted. The labour force is defined as the total number of unemployed people plus those in employment. Data are based on labour force surveys (LFS).

For European Union countries where monthly LFS information is not available, the monthly unemployed figures are estimated by Eurostat. Find the documentation [here](https://www.jeroenbouma.com/projects/financetoolkit/docs/economics#get_unemployment_rate).

> **Labour Productivity**

GDP per hour worked is a measure of labour productivity. It measures how efficiently labour input is combined with other factors of production and used in the production process. Labour input is defined as total hours worked of all persons engaged in production. Labour productivity only partially reflects the productivity of labour in terms of the personal capacities of workers or the intensity of their effort.

The ratio between the output measure and the labour input depends to a large degree on the presence and/or use of other inputs (e.g. capital, intermediate inputs, technical, organisational and efficiency change, economies of scale). Find the documentation [here](https://www.jeroenbouma.com/projects/financetoolkit/docs/economics#get_labour_productivity).

> **Income Inequality**

Income is defined as household disposable income in a particular year. It consists of earnings, self-employment and capital income and public cash transfers; income taxes and social security contributions paid by households are deducted. The income of the household is attributed to each of its members, with an adjustment to reflect differences in needs for households of different sizes. Income inequality among individuals is measured here by five indicators. Find the documentation [here](https://www.jeroenbouma.com/projects/financetoolkit/docs/economics#get_income_inequality).

> **Population**

Population is defined as all nationals present in, or temporarily absent from a country, and aliens permanently settled in a country. This indicator shows the number of people that usually live in an area. Growth rates are the annual changes in population resulting from births, deaths and net migration during the year. Find the documentation [here](https://www.jeroenbouma.com/projects/financetoolkit/docs/economics#get_population_statistics).

> **Poverty Rate**

The poverty rate is the ratio of the number of people (in a given age group) whose income falls below the poverty line; taken as half the median household income of the total population.

However, two countries with the same poverty rates may differ in terms of the relative income-level of the poor. Find the documentation [here](https://www.jeroenbouma.com/projects/financetoolkit/docs/economics#get_poverty_rate).

</details>

## Portfolio Evaluation

Through the `Portfolio` class, you are able to load in your own portfolio and perform various calculations to evaluate your portfolio's performance compared to some benchmark. Furthermore, it allows you to pull your portfolio directly into the `Toolkit` including a special "Portfolio" ticker which is constructed as the weighted average of your portfolio at a given point in time. 

The `Portfolio` class can be called by using `from financetoolkit import Portfolio`. **Find the Notebook [here](https://www.jeroenbouma.com/projects/financetoolkit/portfolio-module) and the documentation [here](https://www.jeroenbouma.com/projects/financetoolkit/docs/portfolio) which includes an explanation about each function, the parameters and an example.**

<details>
    <summary><b>Portfolio Evaluation</b></summary>

The portfolio evaluation methods provides an overview of the current portfolio and the portfolio for each period let it be weekly, monthly, quarterly or yearly. As an example:

```python
from financetoolkit import Portfolio

portfolio = Portfolio(example=True, api_key=FINANCIAL_MODELING_PREP_KEY)

portfolio.get_portfolio_overview()
```

> **Portfolio Overview**

The portfolio overview method provides an overview of the portfolio, including the volume, costs, invested amount, current value and the current weight of each position. It also calculates the return of each position and compares this to a benchmark return. Find the documentation [here](https://www.jeroenbouma.com/projects/financetoolkit/docs/portfolio#get_portfolio_overview).

As an example see below:

| Identifier   |   Volume |   Costs |    Price |   Invested |   Latest Price |   Latest Value |   Return |   Return Value |   Benchmark Return |   Alpha |   Weight |
|:-------------|---------:|--------:|---------:|-----------:|---------------:|---------------:|---------:|---------------:|-------------------:|--------:|---------:|
| AAPL         |      137 |     -28 |  38.9692 |   5310.78  |         237.3  |       32510.1  |   5.1215 |     27199.3    |             2.1754 |  2.9461 |   0.0405 |
| ALGN         |       81 |     -34 | 117.365  |   9472.53  |         185.77 |       15047.4  |   0.5885 |      5574.84   |             2.0922 | -1.5037 |   0.0187 |
| AMD          |       78 |     -30 |  11.9075 |    898.784 |          99.51 |        7761.78 |   7.6359 |      6863      |             3.7196 |  3.9163 |   0.0097 |
| AMZN         |      116 |     -28 |  41.5471 |   4791.46  |         208.74 |       24213.8  |   4.0535 |     19422.4    |             1.7833 |  2.2703 |   0.0301 |
| ASML         |      129 |     -25 |  33.3184 |   4273.07  |         697.7  |       90003.3  |  20.0629 |     85730.2    |             3.7256 | 16.3373 |   0.112  |
| AVGO         |       66 |     -24 |  21.2611 |   1379.23  |         197.8  |       13054.8  |   8.4653 |     11675.6    |             1.3486 |  7.1167 |   0.0162 |
| BAC          |       80 |     -30 |  20.0851 |   1576.81  |          44.12 |        3529.6  |   1.2384 |      1952.79   |             1.8221 | -0.5836 |   0.0044 |
| BLDR         |       48 |     -18 |  32.1805 |   1526.67  |         139.15 |        6679.2  |   3.375  |      5152.53   |             1.325  |  2.05   |   0.0083 |
| CAMT         |       42 |     -19 |  10.0213 |    401.896 |          74.8  |        3141.6  |   6.8169 |      2739.7    |             2.0422 |  4.7748 |   0.0039 |
| CWST         |       63 |      -8 |  20.1348 |   1260.49  |         107.92 |        6798.96 |   4.3939 |      5538.47   |             1.9161 |  2.4777 |   0.0085 |
| EMXC         |       16 |     -11 |  50.3017 |    793.827 |          55.07 |         881.12 |   0.11   |        87.2927 |             0.7986 | -0.6886 |   0.0011 |
| FICO         |      116 |     -21 |  36.5914 |   4223.6   |        1836.18 |      212997    |  49.4302 |    208773      |             3.3011 | 46.1291 |   0.2651 |
| FIX          |      122 |     -20 |  14.12   |   1702.63  |         356.63 |       43508.9  |  24.5538 |     41806.2    |             2.7489 | 21.805  |   0.0541 |
| GOOGL        |      146 |     -29 |  29.1726 |   4230.2   |         168.5  |       24601    |   4.8156 |     20370.8    |             2.1989 |  2.6167 |   0.0306 |
| KHC          |        9 |      -8 |  39.6994 |    349.295 |          30.65 |         275.85 |  -0.2103 |       -73.4448 |             1.1451 | -1.3553 |   0.0003 |
| MCHI         |       54 |     -12 |  47.3192 |   2543.23  |          54.91 |        2965.14 |   0.1659 |       421.906  |             0.5477 | -0.3818 |   0.0037 |
| META         |       15 |      -1 | 319.716  |   4794.75  |         658.24 |        9873.6  |   1.0593 |      5078.85   |             0.4848 |  0.5744 |   0.0123 |
| MPWR         |      116 |     -27 | 255.881  |  29655.2   |         609.38 |       70688.1  |   1.3837 |     41032.9    |             1.0868 |  0.2969 |   0.088  |
| MSFT         |      105 |     -11 |  40.6437 |   4256.59  |         392.53 |       41215.7  |   8.6828 |     36959.1    |             2.9042 |  5.7786 |   0.0513 |
| NFLX         |      114 |     -32 | 125.444  |  14268.6   |         963.07 |      109790    |   6.6945 |     95521.4    |             2.3493 |  4.3452 |   0.1366 |
| NVDA         |       69 |     -27 |   2.0551 |    114.8   |         120.15 |        8290.35 |  71.2154 |      8175.55   |             2.8121 | 68.4033 |   0.0103 |
| OXY          |       27 |     -15 |  39.7355 |   1057.86  |          48.65 |        1313.55 |   0.2417 |       255.692  |             3.1529 | -2.9112 |   0.0016 |
| SKY          |      126 |     -23 |  18.0884 |   2256.14  |         100.87 |       12709.6  |   4.6333 |     10453.5    |             3.4284 |  1.205  |   0.0158 |
| VOO          |       77 |     -12 | 238.499  |  18352.5   |         537.97 |       41423.7  |   1.2571 |     23071.2    |             1.0848 |  0.1723 |   0.0516 |
| VSS          |       98 |     -21 |  77.7056 |   7594.14  |         115.82 |       11350.4  |   0.4946 |      3756.22   |             1.2718 | -0.7772 |   0.0141 |
| WMT          |       92 |     -18 |  17.8645 |   1625.53  |          96.79 |        8904.68 |   4.478  |      7279.15   |             2.4244 |  2.0537 |   0.0111 |
| Portfolio    |     2142 |    -532 |  59.8406 | 128710     |         375.13 |      803529    |   5.2429 |    674818      |             2.5545 | 17.3469 |   1.0    |

> **Portfolio Performance**

Calculate portfolio performance metrics for a specified period. This method calculates key performance metrics, such as returns, for the portfolio over a specified period. The available periods are 'yearly', 'quarterly', 'monthly', 'weekly', and 'daily'. It uses the positions overview dataset for these calculations. If the necessary data has not been collected, it triggers the collection of historical and benchmark data. Find the documentation [here](https://www.jeroenbouma.com/projects/financetoolkit/docs/portfolio#get_portfolio_performance).

As an example (by selecting only one specific period, in this case "2025Q1"):

| Identifier   |   Volume |   Costs |   Invested Amount |   Current Value |   Invested Weight |   Current Weight |   Return |
|:-------------|---------:|--------:|------------------:|----------------:|------------------:|-----------------:|---------:|
| AAPL         |      147 |     -24 |           5575.11 |        34883.1  |            0.0402 |           0.0395 |   5.2569 |
| ALGN         |      102 |     -23 |           9817.99 |        18948.5  |            0.0708 |           0.0214 |   0.93   |
| AMD          |      105 |     -17 |           2361.23 |        10448.5  |            0.017  |           0.0118 |   3.425  |
| AMZN         |      135 |     -24 |           4992.91 |        28179.9  |            0.036  |           0.0319 |   4.644  |
| ASML         |      137 |     -23 |           4932.04 |        95584.9  |            0.0356 |           0.1081 |  18.3804 |
| AVGO         |       75 |     -15 |           1532.27 |        14835    |            0.0111 |           0.0168 |   8.6817 |
| BAC          |       94 |     -25 |           1794.25 |         4147.28 |            0.0129 |           0.0047 |   1.3114 |
| BLDR         |       61 |     -12 |           1661.06 |         8488.15 |            0.012  |           0.0096 |   4.1101 |
| CAMT         |       59 |     -12 |            516.11 |         4413.2  |            0.0037 |           0.005  |   7.5509 |

</details>

<details>
    <summary><b>Transactions Evaluation</b></summary>

The transactions evaluation methods provides an overview of all performed transactions, including the volume, costs, invested amount, current value, return and (cumulative) PnL as well as an overview of the transactions performed in different periods. As an example:

```python
from financetoolkit import Portfolio

portfolio = Portfolio(example=True, api_key=FINANCIAL_MODELING_PREP_KEY)

portfolio.get_transactions_overview()
```

> **Transactions Overview**

The transactions overview method provides an overview of all performed transactions, including the volume, costs, invested amount, current value, return and (cumulative) PnL. Find the documentation [here](https://www.jeroenbouma.com/projects/financetoolkit/docs/portfolio#get_transactions_overview).

As an example, showing the most recent 10 transactions:

| Date       | Identifier   |    Price |   Volume |   Costs | Currency   |   Invested Amount |   Current Value |   % Return |     Return |   PnL |   Cumulative PnL |
|:-----------|:-------------|---------:|---------:|--------:|:-----------|------------------:|----------------:|-----------:|-----------:|------:|-----------------:|
| 2021-10-13 | EMXC         |  56.1205 |        7 |      -1 | USD        |          391.843  |          385.49 |    -0.0162 |    -6.3532 |     0 |          4138.45 |
| 2021-10-19 | AVGO         |  50.5656 |       13 |      -2 | USD        |          655.352  |         2571.4  |     2.9237 |  1916.05   |     0 |          4138.45 |
| 2021-11-30 | AVGO         |  55.2396 |        2 |       0 | USD        |          110.479  |          395.6  |     2.5808 |   285.121  |     0 |          4138.45 |
| 2021-12-01 | FIX          |  92.6047 |        8 |       0 | USD        |          740.838  |         2853.04 |     2.8511 |  2112.2    |     0 |          4138.45 |
| 2022-05-24 | VSS          | 102.223  |       10 |      -1 | USD        |         1021.23   |         1158.2  |     0.1341 |   136.973  |     0 |          4138.45 |
| 2022-06-15 | MPWR         | 408.22   |        7 |      -3 | USD        |         2854.54   |         4265.66 |     0.4943 |  1411.12   |     0 |          4138.45 |
| 2022-08-23 | AAPL         | 166.157  |       14 |      -2 | USD        |         2324.19   |         3322.2  |     0.4294 |   998.008  |     0 |          4330.85 |
| 2022-09-02 | ASML         | 457.855  |        4 |      -3 | USD        |         1828.42   |         2790.8  |     0.5263 |   962.38   |     0 |          4401.16 |
| 2022-09-30 | OXY          |  59.3658 |        9 |      -2 | USD        |          532.293  |          437.85 |    -0.1774 |   -94.4426 |     0 |          4401.16 |
| 2022-10-12 | BAC          |  28.178  |        1 |      -1 | USD        |           27.178  |           44.12 |     0.6234 |    16.942  |     0 |          4401.16 |

> **Transactions Performance**

The transactions performance method calculates the performance of all transactions over a specified period. With it, you can see how your transactions that occurred in a specific period have performed as opposed to the end of that period's value. Find the documentation [here](https://www.jeroenbouma.com/projects/financetoolkit/docs/portfolio#get_transactions_performance).

As an example (by selecting only one specific period, in this case "2025Q1"):

| Identifier   |   Volume |    Price |   Costs |   Invested Amount |   Current Value |   Return |   Benchmark Return |   Alpha |
|:-------------|---------:|---------:|--------:|------------------:|----------------:|---------:|-------------------:|--------:|
| BAC          |        5 |  33.0126 |      -3 |           168.063 |          186.2  |   0.1079 |             0.0463 |  0.0616 |
| GOOGL        |       14 | 140.041  |       0 |          1960.57  |         2105.32 |   0.0738 |             0.071  |  0.0029 |
| MCHI         |        7 |  38.4963 |      -1 |           270.474 |          271.74 |   0.0047 |             0.0329 | -0.0282 |
| MPWR         |       11 | 727.32   |       0 |          8000.52  |         7414.66 |  -0.0732 |             0.0153 | -0.0885 |

</details>

<details>
    <summary><b>Positions Overview</b></summary>

The positions overview method creates a daily overview of all your positions and stores the daily volume, costs, invested amount, current value, cumulative return, invested weight and current weight of each individual position. Therefore, it allows you to see how your portfolio has transformed over time. Find the documentation [here](https://www.jeroenbouma.com/projects/financetoolkit/docs/portfolio#get_positions_overview).

As an example:

```python
from financetoolkit import Portfolio

portfolio = Portfolio(example=True, api_key=FINANCIAL_MODELING_PREP_KEY)

portfolio.get_positions_overview()
```

This returns a rather large DataFrame so to keep it concise, only the first 5 tickers and 10 days of data for the current value are shown below:

| date       |     ASML |     SKY |    AMZN |     FIX |    MSFT |
|:-----------|---------:|--------:|--------:|--------:|--------:|
| 2025-02-13 | 106448   | 14707   | 31100   | 51751.6 | 45069.2 |
| 2025-02-14 | 102962   | 14609.1 | 30871.8 | 51249.8 | 44837.1 |
| 2025-02-18 | 101958   | 14267.8 | 30597.8 | 51691.3 | 44970.2 |
| 2025-02-19 | 102038   | 14099.1 | 30595   | 51857.7 | 45533.4 |
| 2025-02-20 | 101803   | 14076   | 30088.8 | 50059   | 45774.3 |
| 2025-02-21 | 100998   | 13608.2 | 29238.3 | 47684   | 44903.1 |
| 2025-02-24 | 100827   | 13627.2 | 28715.8 | 46968.7 | 44440   |
| 2025-02-25 | 100036   | 14054.2 | 28728   | 48154.3 | 43769   |
| 2025-02-26 | 102329   | 14009.4 | 28937.2 | 49098.8 | 43970.3 |
| 2025-02-27 |  95584.9 | 13718.3 | 28179.9 | 46718.5 | 43178.3 |

</details>

# Questions & Answers

This section includes frequently asked questions and is meant to clear up confusion about certain results and/or deviations from other sources. If you have any questions that are not answered here, feel free to reach out to me via the contact details below.

> **How do you deal with companies that have different fiscal years?**

For any financial statement, I make sure to line it up with the corresponding *calendar* period. For example, Apple's Q4 2023 relates to July to September of 2023. This corresponds to the calendar period Q3 which is why I normalize Apple's numbers to Q3 2023 instead. This is done to allow for comparison between companies that have different fiscal years.

> **Why do the numbers in the financial statements sometimes deviate from the data from FinancialModelingPrep?**

When looking at a company such as Hyundai Motor Company (ticker: 005380.KS), you will notice that the financial statements are reported in KRW (South Korean won). As this specific ticker is listed on the Korean Exchange, the historical market data will also be reported in KRW. However, if you use the ticker HYMTF, which is listed on the American OTC market, the historical market data will be reported in USD. To deal with this discrepancy, the end of year or end of quarter exchange rate is retrieved which is used to convert the financial statements to USD. This is done to prevent ratio calculations such as the Free Cash Flow Yield (which is based on the market capitalization) or Price Earnings Ratio (which is based on the stock price) from being incorrect. This can be disabled by setting `convert_currency=False` in the Toolkit initialization. It is recommended to always use the ticker that is listed on the exchange where the company is based.

> **How can I get TTM (Trailing Twelve Months) and Growth metrics?**

Most functions will have the option to define the `trailing` parameter. This lets you define the number of periods that you want to use to calculate the trailing metrics. For example, if you want to calculate the trailing 12-month (TTM) Price-to-Earnings Ratio, you can set `trailing=4` when you have set `quarterly=True` in the Toolkit initialization. The same goes for growth metrics which can be calculated by setting `growth=True`. This will calculate the growth for each period based on the previous period. This also includes a `lag` parameter in which you can define lagged growth. Furthermore, you can also combine the trailing and growth parameters to get trailing growth. For example, set `trailing=4` and `growth=True`  for the Price-to-Earnings Ratio which will then calculate the TTM growth.

> **How can I save the data periodically so that I don't have to retrieve it every single time again?**

The Toolkit has the option to work with cached data through `use_cached_data=True` when initializing the Toolkit class. If you then use any of the functionalities of the Toolkit itself (e.g. `get_balance_sheet_statement`) it will store the data in a pickle file. When initializing the Toolkit class again with `use_cached_data=True`, it will load the data from the pickle file including all other previously set parameters (e.g. start_date and quarterly). You are also able to select a specific location to store the cached data by providing a string to the `use_cached_data` parameter. This will store the data in the provided location (with the assumption the folder exists).

As an example:

<img width="1000" alt="image" src="https://github.com/user-attachments/assets/943a1cfb-95ad-4455-90f0-0b33dcd7b0df" />

If I wish to receive this data again, I no longer need an API key or set the tickers and can simply keep `use_cached_data=True`.

<img width="1000" alt="image" src="https://github.com/user-attachments/assets/29ef58ca-e208-4c9a-b663-f66b299d3188" />

Please note that it will force the settings as found in the pickle files so if you wish to use a different time period, you will have to recollect.

<img width="1000" alt="image" src="https://github.com/user-attachments/assets/40229dcb-18f0-4e73-8a43-017b1b25d33f" />

You can also change the folder by entering a string instead of a boolean for the `use_cached_data` parameter.

<img width="1000" alt="image" src="https://github.com/user-attachments/assets/a6710d20-55b9-48f1-812e-4ff4fbe06a15" />

> **What is the "Benchmark" that is automatically obtained when acquiring historical data?**

This is related to the `benchmark_ticker` parameter which is set to "SPY" (S&P 500) by default. This is important when calculating performance metrics such as the Sharpe Ratio or Treynor Ratio that require a market return. This can be disabled by setting `benchmark_ticker=None` in the Toolkit initialization.

> **Data collection seems to be slow, what could be the issue?**

Generally, it should take less than 15 seconds to retrieve the historical data of 100 tickers. If it takes much longer, this could be due to reaching the API limit (the Starter plan has 250 requests per minute), due to a slow internet connection or due to unoptimized code. As the Finance Toolkit makes use of threading, initializing the Toolkit with a single ticker will result in a slow process. This is because the Toolkit will have to wait for the previous request to finish before it can start the next one. Therefore, it is recommended to initialize the Toolkit with all tickers you want to analyze. If it is taking 10+ minutes consider having a look at [this issue](https://github.com/JerBouma/FinanceToolkit/issues/99#issuecomment-1889726000) that managed to resolve the problem.

> **Are you part of FinancialModelingPrep?**

*No, I am not*. I've merely picked them as the primary data provider given that they have a generous free tier and fair pricing compared to other providers. Therefore, any questions related to the data should go through [their contact form](https://site.financialmodelingprep.com/contact). When it comes to any type of ratios, performance metrics, risk metrics, technical indicators or economic indicators, feel free to reach out to me as this is my own work.

# Contributing
First off all, thank you for taking the time to contribute (or at least read the Contributing Guidelines)! 🚀

___ 

<b><div align="center">Find the Contributing Guidelines <a href="/CONTRIBUTING.md">here</a>.</div></b>
___

The goal of the Finance Toolkit is to make any type of financial calculation as transparent and efficient as possible. I want to make these type of calculations as accessible to anyone as possible and seeing how many websites exists that do the same thing (but instead you have to pay) gave me plenty of reasons to work on this.

# Mentions

The FinanceToolkit has been mentioned in various blogposts, research papers, newsletters and social media. Below is a list of some of the mentions that I am aware of. **If you have any other mentions, feel free to reach out to me so I can add them to this list.**

**Blogposts**
- [A Deep Dive into EOY Financial Performance & Risk Measures of Big Five using the FinanceToolkit in Python](https://wire.insiderfinance.io/a-deep-dive-into-eoy-financial-performance-risk-measures-of-big-five-using-the-financetoolkit-in-ef93fddd11db)
- [Discovering the Best Integrated Platforms for Big Tech Quantitative Finance — 1. Finance Toolkit](https://wire.insiderfinance.io/discovering-the-best-integrated-platforms-for-big-tech-quantitative-finance-1-finance-toolkit-2e29b67eb4ea)
- [Investment Analysis — Finance Database](https://alpha2phi.medium.com/investment-analysis-finance-database-61f47ecfe7ca)

**Research**
- [AI, Help Me Think—but for Myself: Assisting People in Complex Decision-Making by Providing Different Kinds of Cognitive Support](https://www.microsoft.com/en-us/research/wp-content/uploads/2025/03/AI-Help-Me-Think-CHI-2025.pdf)
- [Fundamental Analysis using Muli-Agent System and Agentic RAG](https://connect.cfauk.org/HigherLogic/System/DownloadDocumentFile.ashx?DocumentFileKey=3ae6f3fc-593a-04ec-c3b8-be5643cab479&forceDialog=0)

**Newsletters & Social Media**
- [LinkedIn #1](https://www.linkedin.com/posts/jerry-liu-64390071_this-is-an-extremely-comprehensive-100-activity-7340897396471623681-plI4?utm_source=share&utm_medium=member_desktop&rcm=ACoAABhYAQUBkaNnlBjz_IYBRfaurU68rfoZPE8) and [Linkedin #2](https://www.linkedin.com/posts/pyquant-news_getting-clean-fundamental-data-used-to-be-activity-7314273012927651841-KXP3?utm_source=share&utm_medium=member_desktop&rcm=ACoAABhYAQUBkaNnlBjz_IYBRfaurU68rfoZPE8)
- [Quant Seeker](https://www.quantseeker.com/p/weekly-research-recap)
- [Python Hub](https://pythonhub.dev/digest/2023-08-13/)
- [Python Weekly](https://www.pythonweekly.com/p/python-weekly-issue-611-august-3-2023)
- [Quant Science](https://www.threads.com/@quantscience_/post/DH1FDTGI7oi/the-project-is-finance-toolkit-its-available-on-github-here-httpsgithubcomjerbou?hl=zh-hk)

# Contact
If you have any questions about the FinanceToolkit or would like to share with me what you have been working on, feel free to reach out to me via:

- **Website**: https://jeroenbouma.com/
- **LinkedIn:** https://www.linkedin.com/in/boumajeroen/
- **Email:** jer.bouma@gmail.com

If you'd like to support my efforts, either help me out by contributing to the package or [Sponsor Me](https://github.com/sponsors/JerBouma).

[![Star History Chart](https://api.star-history.com/svg?repos=JerBouma/FinanceToolkit&type=Date)](https://star-history.com/#JerBouma/FinanceToolkit&Date)<|MERGE_RESOLUTION|>--- conflicted
+++ resolved
@@ -68,10 +68,7 @@
 Notes:
 - iBind uses OAuth 1.0a to authenticate against api.ibkr.com (no Client Portal needed).
 - Provide credentials via environment variables; secrets are not stored by the toolkit.
-<<<<<<< HEAD
-=======
 - For OAuth 1.0a configuration instructions, see the iBind documentation: https://github.com/Voyz/ibind
->>>>>>> 9124c625
 - When not enforced, IBKR is used for historical statistics as a first attempt, with Yahoo Finance and FMP as fallbacks; for OHLCV, IBKR is only used when enforced (1d interval).
 - US venues and USD are prioritized for symbol resolution; SMART is used only as a tiebreak.
 - A small on-disk cache is optionally used to avoid repeated downloads; currency conversion is handled by the existing currencies model when needed.
